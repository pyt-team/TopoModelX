--- conflicted
+++ resolved
@@ -134,11 +134,7 @@
   },
   {
    "cell_type": "code",
-<<<<<<< HEAD
    "execution_count": 14,
-=======
-   "execution_count": 38,
->>>>>>> 43c7c467
    "metadata": {
     "ExecuteTime": {
      "end_time": "2023-06-28T15:28:28.331854Z",
@@ -178,17 +174,7 @@
   },
   {
    "cell_type": "code",
-<<<<<<< HEAD
    "execution_count": 64,
-=======
-   "execution_count": 117,
-   "metadata": {
-    "ExecuteTime": {
-     "end_time": "2023-06-22T13:22:39.278276Z",
-     "start_time": "2023-06-22T13:21:26.987816Z"
-    }
-   },
->>>>>>> 43c7c467
    "outputs": [
     {
      "name": "stdout",
@@ -221,7 +207,6 @@
     "testing_node_feat = shrec_testing[\"node_feat\"]\n",
     "testing_edge_feat = shrec_testing[\"edge_feat\"]\n",
     "testing_face_feat = shrec_testing[\"face_feat\"]"
-<<<<<<< HEAD
    ],
    "metadata": {
     "collapsed": false,
@@ -251,74 +236,6 @@
    "cell_type": "code",
    "execution_count": 66,
    "outputs": [],
-=======
-   ]
-  },
-  {
-   "cell_type": "code",
-   "execution_count": 123,
-   "metadata": {
-    "ExecuteTime": {
-     "end_time": "2023-06-22T13:25:54.250695Z",
-     "start_time": "2023-06-22T13:25:54.210555Z"
-    }
-   },
-   "outputs": [
-    {
-     "ename": "TypeError",
-     "evalue": "CombinatorialComplex.skeleton() got an unexpected keyword argument 'level'",
-     "output_type": "error",
-     "traceback": [
-      "\u001b[0;31m---------------------------------------------------------------------------\u001b[0m",
-      "\u001b[0;31mTypeError\u001b[0m                                 Traceback (most recent call last)",
-      "Cell \u001b[0;32mIn[123], line 1\u001b[0m\n\u001b[0;32m----> 1\u001b[0m \u001b[43mtraining_complexes\u001b[49m\u001b[43m[\u001b[49m\u001b[38;5;241;43m0\u001b[39;49m\u001b[43m]\u001b[49m\u001b[38;5;241;43m.\u001b[39;49m\u001b[43mincidence_matrix\u001b[49m\u001b[43m(\u001b[49m\u001b[43mrank\u001b[49m\u001b[38;5;241;43m=\u001b[39;49m\u001b[38;5;241;43m2\u001b[39;49m\u001b[43m,\u001b[49m\u001b[43mto_rank\u001b[49m\u001b[43m \u001b[49m\u001b[38;5;241;43m=\u001b[39;49m\u001b[43m \u001b[49m\u001b[38;5;28;43;01mNone\u001b[39;49;00m\u001b[43m,\u001b[49m\u001b[43m \u001b[49m\u001b[43mincidence_type\u001b[49m\u001b[43m \u001b[49m\u001b[38;5;241;43m=\u001b[39;49m\u001b[43m \u001b[49m\u001b[38;5;124;43m\"\u001b[39;49m\u001b[38;5;124;43mdown\u001b[39;49m\u001b[38;5;124;43m\"\u001b[39;49m\u001b[43m)\u001b[49m\u001b[38;5;241m.\u001b[39mtodense()\n",
-      "File \u001b[0;32m~/PycharmProjects/TopoNetX/toponetx/classes/combinatorial_complex.py:1041\u001b[0m, in \u001b[0;36mCombinatorialComplex.incidence_matrix\u001b[0;34m(self, rank, to_rank, incidence_type, weight, sparse, index)\u001b[0m\n\u001b[1;32m   1018\u001b[0m \u001b[38;5;28;01mdef\u001b[39;00m \u001b[38;5;21mincidence_matrix\u001b[39m(\n\u001b[1;32m   1019\u001b[0m     \u001b[38;5;28mself\u001b[39m, rank, to_rank, incidence_type\u001b[38;5;241m=\u001b[39m\u001b[38;5;124m\"\u001b[39m\u001b[38;5;124mup\u001b[39m\u001b[38;5;124m\"\u001b[39m, weight\u001b[38;5;241m=\u001b[39m\u001b[38;5;28;01mNone\u001b[39;00m, sparse\u001b[38;5;241m=\u001b[39m\u001b[38;5;28;01mTrue\u001b[39;00m, index\u001b[38;5;241m=\u001b[39m\u001b[38;5;28;01mFalse\u001b[39;00m\n\u001b[1;32m   1020\u001b[0m ):\n\u001b[1;32m   1021\u001b[0m \u001b[38;5;250m    \u001b[39m\u001b[38;5;124;03m\"\"\"Compute incidence matrix for the CC indexed by nodes x cells.\u001b[39;00m\n\u001b[1;32m   1022\u001b[0m \n\u001b[1;32m   1023\u001b[0m \u001b[38;5;124;03m    Parameters\u001b[39;00m\n\u001b[0;32m   (...)\u001b[0m\n\u001b[1;32m   1039\u001b[0m \u001b[38;5;124;03m        Dictionary identifying columns with cells\u001b[39;00m\n\u001b[1;32m   1040\u001b[0m \u001b[38;5;124;03m    \"\"\"\u001b[39;00m\n\u001b[0;32m-> 1041\u001b[0m     \u001b[38;5;28;01mreturn\u001b[39;00m \u001b[38;5;28;43mself\u001b[39;49m\u001b[38;5;241;43m.\u001b[39;49m\u001b[43m_incidence_matrix\u001b[49m\u001b[43m(\u001b[49m\n\u001b[1;32m   1042\u001b[0m \u001b[43m        \u001b[49m\u001b[43mrank\u001b[49m\u001b[43m,\u001b[49m\u001b[43m \u001b[49m\u001b[43mto_rank\u001b[49m\u001b[43m,\u001b[49m\u001b[43m \u001b[49m\u001b[43mincidence_type\u001b[49m\u001b[38;5;241;43m=\u001b[39;49m\u001b[43mincidence_type\u001b[49m\u001b[43m,\u001b[49m\u001b[43m \u001b[49m\u001b[43msparse\u001b[49m\u001b[38;5;241;43m=\u001b[39;49m\u001b[43msparse\u001b[49m\u001b[43m,\u001b[49m\u001b[43m \u001b[49m\u001b[43mindex\u001b[49m\u001b[38;5;241;43m=\u001b[39;49m\u001b[43mindex\u001b[49m\n\u001b[1;32m   1043\u001b[0m \u001b[43m    \u001b[49m\u001b[43m)\u001b[49m\n",
-      "File \u001b[0;32m~/PycharmProjects/TopoNetX/toponetx/classes/combinatorial_complex.py:259\u001b[0m, in \u001b[0;36mCombinatorialComplex._incidence_matrix\u001b[0;34m(self, rank, to_rank, incidence_type, weight, sparse, index)\u001b[0m\n\u001b[1;32m    257\u001b[0m     \u001b[38;5;28;01melif\u001b[39;00m incidence_type \u001b[38;5;241m==\u001b[39m \u001b[38;5;124m\"\u001b[39m\u001b[38;5;124mdown\u001b[39m\u001b[38;5;124m\"\u001b[39m:\n\u001b[1;32m    258\u001b[0m         uidset \u001b[38;5;241m=\u001b[39m \u001b[38;5;28mself\u001b[39m\u001b[38;5;241m.\u001b[39mskeleton(rank)\n\u001b[0;32m--> 259\u001b[0m         children \u001b[38;5;241m=\u001b[39m \u001b[38;5;28;43mself\u001b[39;49m\u001b[38;5;241;43m.\u001b[39;49m\u001b[43mskeleton\u001b[49m\u001b[43m(\u001b[49m\u001b[43mrank\u001b[49m\u001b[43m \u001b[49m\u001b[38;5;241;43m-\u001b[39;49m\u001b[43m \u001b[49m\u001b[38;5;241;43m1\u001b[39;49m\u001b[43m,\u001b[49m\u001b[43m \u001b[49m\u001b[43mlevel\u001b[49m\u001b[38;5;241;43m=\u001b[39;49m\u001b[38;5;124;43m\"\u001b[39;49m\u001b[38;5;124;43mlower\u001b[39;49m\u001b[38;5;124;43m\"\u001b[39;49m\u001b[43m)\u001b[49m\n\u001b[1;32m    260\u001b[0m     \u001b[38;5;28;01mraise\u001b[39;00m TopoNetXError(\u001b[38;5;124m\"\u001b[39m\u001b[38;5;124mincidence_type must be \u001b[39m\u001b[38;5;124m'\u001b[39m\u001b[38;5;124mup\u001b[39m\u001b[38;5;124m'\u001b[39m\u001b[38;5;124m or \u001b[39m\u001b[38;5;124m'\u001b[39m\u001b[38;5;124mdown\u001b[39m\u001b[38;5;124m'\u001b[39m\u001b[38;5;124m \u001b[39m\u001b[38;5;124m\"\u001b[39m)\n\u001b[1;32m    261\u001b[0m \u001b[38;5;28;01melse\u001b[39;00m:\n",
-      "\u001b[0;31mTypeError\u001b[0m: CombinatorialComplex.skeleton() got an unexpected keyword argument 'level'"
-     ]
-    }
-   ],
-   "source": [
-    "training_complexes[0].incidence_matrix(\n",
-    "    rank=2, to_rank=None, incidence_type=\"down\"\n",
-    ").todense()\n",
-    "# what is going on with self.skeleton??"
-   ]
-  },
-  {
-   "cell_type": "code",
-   "execution_count": 110,
-   "metadata": {
-    "ExecuteTime": {
-     "end_time": "2023-06-22T13:11:01.320392Z",
-     "start_time": "2023-06-22T13:11:01.317382Z"
-    }
-   },
-   "outputs": [
-    {
-     "data": {
-      "text/plain": [
-       "array([[ 0.567542  ,  0.570995  , -0.210023  , -0.06894332,  0.72564355,\n",
-       "         0.6846081 ],\n",
-       "       [ 0.603908  ,  0.557968  , -0.223298  ,  0.91155493,  0.37192256,\n",
-       "         0.17533174],\n",
-       "       [ 0.591494  ,  0.464737  ,  0.350567  ,  0.33390166,  0.55019138,\n",
-       "         0.76537515],\n",
-       "       ...,\n",
-       "       [-0.331773  , -0.33001   ,  0.049767  , -0.28529544, -0.95405566,\n",
-       "        -0.09156586],\n",
-       "       [-0.401883  , -0.263047  ,  0.136766  , -0.66302596, -0.62547973,\n",
-       "         0.41130485],\n",
-       "       [ 0.261249  ,  0.128185  ,  0.304997  ,  0.7728916 , -0.44845904,\n",
-       "         0.44891321]])"
-      ]
-     },
-     "execution_count": 110,
-     "metadata": {},
-     "output_type": "execute_result"
-    }
-   ],
->>>>>>> 43c7c467
    "source": [
     "\"\"\"\n",
     "Node features:\n",
@@ -327,7 +244,6 @@
     "\"\"\"\n",
     "\n",
     "training_node_feat[0]"
-<<<<<<< HEAD
    ],
    "metadata": {
     "collapsed": false,
@@ -341,43 +257,6 @@
    "cell_type": "code",
    "execution_count": 66,
    "outputs": [],
-=======
-   ]
-  },
-  {
-   "cell_type": "code",
-   "execution_count": 111,
-   "metadata": {
-    "ExecuteTime": {
-     "end_time": "2023-06-22T13:11:01.323628Z",
-     "start_time": "2023-06-22T13:11:01.320623Z"
-    }
-   },
-   "outputs": [
-    {
-     "data": {
-      "text/plain": [
-       "array([[1.22957341, 0.13581241, 0.45991269, ..., 2.25198965, 2.89552337,\n",
-       "        2.00058261],\n",
-       "       [1.43636325, 0.14296384, 0.58913082, ..., 1.74326848, 2.89552337,\n",
-       "        0.51764337],\n",
-       "       [0.96944867, 0.11326229, 0.70546737, ..., 2.4000534 , 2.25383585,\n",
-       "        0.468195  ],\n",
-       "       ...,\n",
-       "       [0.39824646, 0.12369258, 0.55931499, ..., 0.945035  , 0.59602236,\n",
-       "        4.14184985],\n",
-       "       [0.19510851, 0.11228415, 1.07026534, ..., 3.67055053, 2.41476323,\n",
-       "        0.51704672],\n",
-       "       [0.0621548 , 0.122271  , 1.95575932, ..., 2.90562928, 1.5314299 ,\n",
-       "        0.66267758]])"
-      ]
-     },
-     "execution_count": 111,
-     "metadata": {},
-     "output_type": "execute_result"
-    }
-   ],
->>>>>>> 43c7c467
    "source": [
     "\"\"\"\n",
     "Edge features:\n",
@@ -388,7 +267,6 @@
     "\"\"\"\n",
     "\n",
     "training_edge_feat[0]"
-<<<<<<< HEAD
    ],
    "metadata": {
     "collapsed": false,
@@ -405,37 +283,6 @@
     {
      "data": {
       "text/plain": "array([[ 0.567542  ,  0.570995  , -0.210023  , -0.06894332,  0.72564355,\n         0.6846081 ],\n       [ 0.603908  ,  0.557968  , -0.223298  ,  0.91155493,  0.37192256,\n         0.17533174],\n       [ 0.591494  ,  0.464737  ,  0.350567  ,  0.33390166,  0.55019138,\n         0.76537515],\n       ...,\n       [-0.331773  , -0.33001   ,  0.049767  , -0.28529544, -0.95405566,\n        -0.09156586],\n       [-0.401883  , -0.263047  ,  0.136766  , -0.66302596, -0.62547973,\n         0.41130485],\n       [ 0.261249  ,  0.128185  ,  0.304997  ,  0.7728916 , -0.44845904,\n         0.44891321]])"
-=======
-   ]
-  },
-  {
-   "cell_type": "code",
-   "execution_count": 112,
-   "metadata": {
-    "ExecuteTime": {
-     "end_time": "2023-06-22T13:11:01.328475Z",
-     "start_time": "2023-06-22T13:11:01.326350Z"
-    }
-   },
-   "outputs": [
-    {
-     "data": {
-      "text/plain": [
-       "array([[ 6.16026555e-04,  3.42332662e-01,  9.39444198e-01, ...,\n",
-       "         9.55859971e-01,  4.28478956e-01,  1.75725373e+00],\n",
-       "       [ 6.81088138e-04,  3.97494225e-01,  1.96188417e-01, ...,\n",
-       "         4.59912686e-01,  1.33996485e+00,  1.34171512e+00],\n",
-       "       [ 2.02495554e-03, -7.65949901e-01,  4.13444548e-01, ...,\n",
-       "         1.32871011e+00,  1.22375172e+00,  5.89130819e-01],\n",
-       "       ...,\n",
-       "       [ 1.88118714e-03,  1.16577970e-01, -9.84528932e-01, ...,\n",
-       "         3.64363423e-01,  1.93855641e+00,  8.38672818e-01],\n",
-       "       [ 1.50431667e-03, -4.34561991e-01, -8.48251445e-01, ...,\n",
-       "         1.54860901e+00,  5.77114229e-01,  1.01586942e+00],\n",
-       "       [ 1.74908308e-03, -8.97968600e-01, -3.36066581e-01, ...,\n",
-       "         1.04615878e+00,  1.50159627e+00,  5.93837603e-01]])"
-      ]
->>>>>>> 43c7c467
      },
      "execution_count": 67,
      "metadata": {},
@@ -451,7 +298,6 @@
     "\"\"\"\n",
     "\n",
     "training_face_feat[0]"
-<<<<<<< HEAD
    ],
    "metadata": {
     "collapsed": false,
@@ -464,36 +310,16 @@
   {
    "cell_type": "code",
    "execution_count": 68,
-   "outputs": [
-    {
-     "data": {
-      "text/plain": "array([[1.22957341, 0.13581241, 0.45991269, ..., 2.25198965, 2.89552337,\n        2.00058261],\n       [1.43636325, 0.14296384, 0.58913082, ..., 1.74326848, 2.89552337,\n        0.51764337],\n       [0.96944867, 0.11326229, 0.70546737, ..., 2.4000534 , 2.25383585,\n        0.468195  ],\n       ...,\n       [0.39824646, 0.12369258, 0.55931499, ..., 0.945035  , 0.59602236,\n        4.14184985],\n       [0.19510851, 0.11228415, 1.07026534, ..., 3.67055053, 2.41476323,\n        0.51704672],\n       [0.0621548 , 0.122271  , 1.95575932, ..., 2.90562928, 1.5314299 ,\n        0.66267758]])"
-     },
-     "execution_count": 68,
-     "metadata": {},
-     "output_type": "execute_result"
-    }
-   ],
-   "source": [
-    "#training_complexes[0].to_trimesh().show()"
-   ],
-=======
-   ]
-  },
-  {
-   "cell_type": "code",
-   "execution_count": 43,
->>>>>>> 43c7c467
+   "outputs": [],
+   "source": [
+    "# training_complexes[0].to_trimesh().show()"
+   ],
    "metadata": {
     "ExecuteTime": {
      "end_time": "2023-06-28T16:04:20.628301Z",
      "start_time": "2023-06-28T16:04:20.626059Z"
     }
-   },
-   "outputs": [],
-   "source": [
-    "# training_complexes[0].to_trimesh().show()"
-   ]
+   }
   },
   {
    "cell_type": "markdown",
@@ -511,7 +337,6 @@
     "Thus, now we retrieve these neighborhood structures (i.e. their representative matrices) that we will use to send messages. \n",
     "\n",
     "For the CCXN, we need the adjacency matrix $A_{\\uparrow, 0}$ and the coboundary matrix $B_2^T$ of each cell complex."
-<<<<<<< HEAD
    ],
    "outputs": [
     {
@@ -524,9 +349,6 @@
     }
    ],
    "execution_count": 69
-=======
-   ]
->>>>>>> 43c7c467
   },
   {
    "cell_type": "code",
@@ -548,23 +370,11 @@
     "\n",
     "for cc in training_complexes:\n",
     "\n",
-<<<<<<< HEAD
     "    adjacency_0_train = torch.from_numpy(cc.adjacency_matrix(0,1).todense()).to_sparse()\n",
     "    adjacency_1_train = torch.from_numpy(cc.adjacency_matrix(1,2).todense()).to_sparse()\n",
     "    B = cc.incidence_matrix(rank=2,to_rank=1,incidence_type=\"down\", sparse=True)\n",
     "    A = csr_matrix(B.T) @ csr_matrix(B)\n",
     "    coadjacency_2_train = torch.from_numpy(A.todense()).to_sparse()\n",
-=======
-    "    adjacency_0_train = torch.from_numpy(\n",
-    "        cc.adjacency_matrix(0, 1).todense()\n",
-    "    ).to_sparse()\n",
-    "    adjacency_1_train = torch.from_numpy(\n",
-    "        cc.adjacency_matrix(1, 2).todense()\n",
-    "    ).to_sparse()\n",
-    "    coadjacency_2_train = torch.from_numpy(\n",
-    "        cc.coadjacency_matrix(2, 1).todense()\n",
-    "    ).to_sparse()\n",
->>>>>>> 43c7c467
     "\n",
     "    adjacency_0_train_list.append(adjacency_0_train)\n",
     "    adjacency_1_train_list.append(adjacency_1_train)\n",
@@ -583,7 +393,6 @@
   },
   {
    "cell_type": "code",
-<<<<<<< HEAD
    "execution_count": 19,
    "outputs": [
     {
@@ -595,34 +404,12 @@
       "Coadjacency_2 of the 0-th complex: torch.Size([500, 500]).\n",
       "Incidence_1 of the 0-th complex: torch.Size([252, 750]).\n",
       "Incidence_2 of the 0-th complex: torch.Size([750, 500]).\n"
-=======
-   "execution_count": 116,
-   "metadata": {
-    "ExecuteTime": {
-     "end_time": "2023-06-22T13:17:58.588600Z",
-     "start_time": "2023-06-22T13:17:58.545968Z"
-    }
-   },
-   "outputs": [
-    {
-     "ename": "TypeError",
-     "evalue": "CombinatorialComplex.skeleton() got an unexpected keyword argument 'level'",
-     "output_type": "error",
-     "traceback": [
-      "\u001b[0;31m---------------------------------------------------------------------------\u001b[0m",
-      "\u001b[0;31mTypeError\u001b[0m                                 Traceback (most recent call last)",
-      "Cell \u001b[0;32mIn[116], line 3\u001b[0m\n\u001b[1;32m      1\u001b[0m \u001b[38;5;66;03m#training_complexes[0].coadjacency_matrix(rank=2,via_rank=1).todense()\u001b[39;00m\n\u001b[1;32m      2\u001b[0m \u001b[38;5;28;01mfrom\u001b[39;00m \u001b[38;5;21;01mscipy\u001b[39;00m\u001b[38;5;21;01m.\u001b[39;00m\u001b[38;5;21;01msparse\u001b[39;00m \u001b[38;5;28;01mimport\u001b[39;00m csr_matrix\n\u001b[0;32m----> 3\u001b[0m B \u001b[38;5;241m=\u001b[39m \u001b[43mtraining_complexes\u001b[49m\u001b[43m[\u001b[49m\u001b[38;5;241;43m0\u001b[39;49m\u001b[43m]\u001b[49m\u001b[38;5;241;43m.\u001b[39;49m\u001b[43mincidence_matrix\u001b[49m\u001b[43m(\u001b[49m\u001b[43mrank\u001b[49m\u001b[38;5;241;43m=\u001b[39;49m\u001b[38;5;241;43m2\u001b[39;49m\u001b[43m,\u001b[49m\u001b[43mto_rank\u001b[49m\u001b[38;5;241;43m=\u001b[39;49m\u001b[38;5;28;43;01mNone\u001b[39;49;00m\u001b[43m,\u001b[49m\u001b[43mincidence_type\u001b[49m\u001b[38;5;241;43m=\u001b[39;49m\u001b[38;5;124;43m\"\u001b[39;49m\u001b[38;5;124;43mdown\u001b[39;49m\u001b[38;5;124;43m\"\u001b[39;49m\u001b[43m,\u001b[49m\u001b[43m \u001b[49m\u001b[43msparse\u001b[49m\u001b[38;5;241;43m=\u001b[39;49m\u001b[38;5;28;43;01mTrue\u001b[39;49;00m\u001b[43m)\u001b[49m\n\u001b[1;32m      4\u001b[0m \u001b[38;5;28mprint\u001b[39m(B\u001b[38;5;241m.\u001b[39mshape)\n\u001b[1;32m      5\u001b[0m A \u001b[38;5;241m=\u001b[39m csr_matrix(B\u001b[38;5;241m.\u001b[39mT) \u001b[38;5;241m@\u001b[39m csr_matrix(B)\n",
-      "File \u001b[0;32m~/PycharmProjects/TopoNetX/toponetx/classes/combinatorial_complex.py:1041\u001b[0m, in \u001b[0;36mCombinatorialComplex.incidence_matrix\u001b[0;34m(self, rank, to_rank, incidence_type, weight, sparse, index)\u001b[0m\n\u001b[1;32m   1018\u001b[0m \u001b[38;5;28;01mdef\u001b[39;00m \u001b[38;5;21mincidence_matrix\u001b[39m(\n\u001b[1;32m   1019\u001b[0m     \u001b[38;5;28mself\u001b[39m, rank, to_rank, incidence_type\u001b[38;5;241m=\u001b[39m\u001b[38;5;124m\"\u001b[39m\u001b[38;5;124mup\u001b[39m\u001b[38;5;124m\"\u001b[39m, weight\u001b[38;5;241m=\u001b[39m\u001b[38;5;28;01mNone\u001b[39;00m, sparse\u001b[38;5;241m=\u001b[39m\u001b[38;5;28;01mTrue\u001b[39;00m, index\u001b[38;5;241m=\u001b[39m\u001b[38;5;28;01mFalse\u001b[39;00m\n\u001b[1;32m   1020\u001b[0m ):\n\u001b[1;32m   1021\u001b[0m \u001b[38;5;250m    \u001b[39m\u001b[38;5;124;03m\"\"\"Compute incidence matrix for the CC indexed by nodes x cells.\u001b[39;00m\n\u001b[1;32m   1022\u001b[0m \n\u001b[1;32m   1023\u001b[0m \u001b[38;5;124;03m    Parameters\u001b[39;00m\n\u001b[0;32m   (...)\u001b[0m\n\u001b[1;32m   1039\u001b[0m \u001b[38;5;124;03m        Dictionary identifying columns with cells\u001b[39;00m\n\u001b[1;32m   1040\u001b[0m \u001b[38;5;124;03m    \"\"\"\u001b[39;00m\n\u001b[0;32m-> 1041\u001b[0m     \u001b[38;5;28;01mreturn\u001b[39;00m \u001b[38;5;28;43mself\u001b[39;49m\u001b[38;5;241;43m.\u001b[39;49m\u001b[43m_incidence_matrix\u001b[49m\u001b[43m(\u001b[49m\n\u001b[1;32m   1042\u001b[0m \u001b[43m        \u001b[49m\u001b[43mrank\u001b[49m\u001b[43m,\u001b[49m\u001b[43m \u001b[49m\u001b[43mto_rank\u001b[49m\u001b[43m,\u001b[49m\u001b[43m \u001b[49m\u001b[43mincidence_type\u001b[49m\u001b[38;5;241;43m=\u001b[39;49m\u001b[43mincidence_type\u001b[49m\u001b[43m,\u001b[49m\u001b[43m \u001b[49m\u001b[43msparse\u001b[49m\u001b[38;5;241;43m=\u001b[39;49m\u001b[43msparse\u001b[49m\u001b[43m,\u001b[49m\u001b[43m \u001b[49m\u001b[43mindex\u001b[49m\u001b[38;5;241;43m=\u001b[39;49m\u001b[43mindex\u001b[49m\n\u001b[1;32m   1043\u001b[0m \u001b[43m    \u001b[49m\u001b[43m)\u001b[49m\n",
-      "File \u001b[0;32m~/PycharmProjects/TopoNetX/toponetx/classes/combinatorial_complex.py:259\u001b[0m, in \u001b[0;36mCombinatorialComplex._incidence_matrix\u001b[0;34m(self, rank, to_rank, incidence_type, weight, sparse, index)\u001b[0m\n\u001b[1;32m    257\u001b[0m     \u001b[38;5;28;01melif\u001b[39;00m incidence_type \u001b[38;5;241m==\u001b[39m \u001b[38;5;124m\"\u001b[39m\u001b[38;5;124mdown\u001b[39m\u001b[38;5;124m\"\u001b[39m:\n\u001b[1;32m    258\u001b[0m         uidset \u001b[38;5;241m=\u001b[39m \u001b[38;5;28mself\u001b[39m\u001b[38;5;241m.\u001b[39mskeleton(rank)\n\u001b[0;32m--> 259\u001b[0m         children \u001b[38;5;241m=\u001b[39m \u001b[38;5;28;43mself\u001b[39;49m\u001b[38;5;241;43m.\u001b[39;49m\u001b[43mskeleton\u001b[49m\u001b[43m(\u001b[49m\u001b[43mrank\u001b[49m\u001b[43m \u001b[49m\u001b[38;5;241;43m-\u001b[39;49m\u001b[43m \u001b[49m\u001b[38;5;241;43m1\u001b[39;49m\u001b[43m,\u001b[49m\u001b[43m \u001b[49m\u001b[43mlevel\u001b[49m\u001b[38;5;241;43m=\u001b[39;49m\u001b[38;5;124;43m\"\u001b[39;49m\u001b[38;5;124;43mlower\u001b[39;49m\u001b[38;5;124;43m\"\u001b[39;49m\u001b[43m)\u001b[49m\n\u001b[1;32m    260\u001b[0m     \u001b[38;5;28;01mraise\u001b[39;00m TopoNetXError(\u001b[38;5;124m\"\u001b[39m\u001b[38;5;124mincidence_type must be \u001b[39m\u001b[38;5;124m'\u001b[39m\u001b[38;5;124mup\u001b[39m\u001b[38;5;124m'\u001b[39m\u001b[38;5;124m or \u001b[39m\u001b[38;5;124m'\u001b[39m\u001b[38;5;124mdown\u001b[39m\u001b[38;5;124m'\u001b[39m\u001b[38;5;124m \u001b[39m\u001b[38;5;124m\"\u001b[39m)\n\u001b[1;32m    261\u001b[0m \u001b[38;5;28;01melse\u001b[39;00m:\n",
-      "\u001b[0;31mTypeError\u001b[0m: CombinatorialComplex.skeleton() got an unexpected keyword argument 'level'"
->>>>>>> 43c7c467
      ]
     }
    ],
    "source": [
     "# training_complexes[0].coadjacency_matrix(rank=2,via_rank=1).todense()\n",
     "from scipy.sparse import csr_matrix\n",
-<<<<<<< HEAD
     "B = training_complexes[0].incidence_matrix(rank=2,to_rank=1,incidence_type=\"down\", sparse=True)\n",
     "print(B.shape)\n",
     "A = csr_matrix(B.T) @ csr_matrix(B)\n",
@@ -640,39 +427,6 @@
    "cell_type": "code",
    "execution_count": 71,
    "outputs": [],
-=======
-    "\n",
-    "B = training_complexes[0].incidence_matrix(\n",
-    "    rank=2, to_rank=None, incidence_type=\"down\", sparse=True\n",
-    ")\n",
-    "print(B.shape)\n",
-    "A = csr_matrix(B.T) @ csr_matrix(B)\n",
-    "print(A.shape)"
-   ]
-  },
-  {
-   "cell_type": "code",
-   "execution_count": 61,
-   "metadata": {
-    "ExecuteTime": {
-     "end_time": "2023-06-16T09:16:39.293163Z",
-     "start_time": "2023-06-16T09:16:39.288228Z"
-    }
-   },
-   "outputs": [
-    {
-     "name": "stdout",
-     "output_type": "stream",
-     "text": [
-      "Adjacency_0 of the 0-th complex: torch.Size([252, 252]).\n",
-      "Adjacency_1 of the 0-th complex: torch.Size([750, 750]).\n",
-      "Coadjacency_2 of the 0-th complex: torch.Size([750, 750]).\n",
-      "Incidence_1 of the 0-th complex: torch.Size([252, 750]).\n",
-      "Incidence_2 of the 0-th complex: torch.Size([750, 500]).\n"
-     ]
-    }
-   ],
->>>>>>> 43c7c467
    "source": [
     "i_cc = 0\n",
     "print(f\"Adjacency_0 of the {i_cc}-th complex: {adjacency_0_train_list[i_cc].shape}.\")\n",
@@ -682,7 +436,6 @@
     ")\n",
     "print(f\"Incidence_1 of the {i_cc}-th complex: {incidence_1_train_list[i_cc].shape}.\")\n",
     "print(f\"Incidence_2 of the {i_cc}-th complex: {incidence_2_train_list[i_cc].shape}.\")"
-<<<<<<< HEAD
    ],
    "metadata": {
     "collapsed": false,
@@ -712,20 +465,6 @@
      ]
     }
    ],
-=======
-   ]
-  },
-  {
-   "cell_type": "code",
-   "execution_count": 46,
-   "metadata": {
-    "ExecuteTime": {
-     "end_time": "2023-06-15T17:22:50.633215Z",
-     "start_time": "2023-06-15T17:22:32.559733Z"
-    }
-   },
-   "outputs": [],
->>>>>>> 43c7c467
    "source": [
     "adjacency_0_test_list = []\n",
     "adjacency_1_test_list = []\n",
@@ -735,20 +474,12 @@
     "\n",
     "for cc in testing_complexes:\n",
     "\n",
-<<<<<<< HEAD
     "    adjacency_0_test = torch.from_numpy(cc.adjacency_matrix(0,1).todense()).to_sparse()\n",
     "    adjacency_1_test = torch.from_numpy(cc.adjacency_matrix(1,2).todense()).to_sparse()\n",
     "    B = cc.incidence_matrix(rank=2,to_rank=1,incidence_type=\"down\", sparse=True)\n",
     "    A = csr_matrix(B.T) @ csr_matrix(B)\n",
     "    coadjacency_2_test = torch.from_numpy(A.todense()).to_sparse()\n",
     "    #torch.from_numpy(cc.coadjacency_matrix(2,1).todense()).to_sparse()\n",
-=======
-    "    adjacency_0_test = torch.from_numpy(cc.adjacency_matrix(0, 1).todense()).to_sparse()\n",
-    "    adjacency_1_test = torch.from_numpy(cc.adjacency_matrix(1, 2).todense()).to_sparse()\n",
-    "    coadjacency_2_test = torch.from_numpy(\n",
-    "        cc.coadjacency_matrix(2, 1).todense()\n",
-    "    ).to_sparse()\n",
->>>>>>> 43c7c467
     "\n",
     "    adjacency_0_test_list.append(adjacency_0_test)\n",
     "    adjacency_1_test_list.append(adjacency_1_test)\n",
@@ -759,7 +490,6 @@
     "\n",
     "    incidence_1_test_list.append(incidence_1_test)\n",
     "    incidence_2_test_list.append(incidence_2_test)"
-<<<<<<< HEAD
    ],
    "metadata": {
     "collapsed": false,
@@ -772,19 +502,6 @@
   {
    "cell_type": "code",
    "execution_count": 73,
-=======
-   ]
-  },
-  {
-   "cell_type": "code",
-   "execution_count": 47,
-   "metadata": {
-    "ExecuteTime": {
-     "end_time": "2023-06-15T17:22:50.637333Z",
-     "start_time": "2023-06-15T17:22:50.635296Z"
-    }
-   },
->>>>>>> 43c7c467
    "outputs": [
     {
      "name": "stdout",
@@ -805,7 +522,6 @@
     "print(f\"Adjacency_1 of the {i_cc}-th complex: {adjacency_1_test_list[i_cc].shape}.\")\n",
     "print(f\"Incidence_1 of the {i_cc}-th complex: {incidence_1_test_list[i_cc].shape}.\")\n",
     "print(f\"Incidence_2 of the {i_cc}-th complex: {incidence_2_test_list[i_cc].shape}.\")"
-<<<<<<< HEAD
    ],
    "metadata": {
     "collapsed": false,
@@ -814,9 +530,6 @@
      "start_time": "2023-06-28T16:04:47.898092Z"
     }
    }
-=======
-   ]
->>>>>>> 43c7c467
   },
   {
    "cell_type": "markdown",
@@ -830,7 +543,6 @@
     "# Create the Neural Network\n",
     "\n",
     "Using the CCXNLayer class, we create a neural network with stacked layers."
-<<<<<<< HEAD
    ],
    "outputs": [
     {
@@ -842,9 +554,6 @@
     }
    ],
    "execution_count": 22
-=======
-   ]
->>>>>>> 43c7c467
   },
   {
    "cell_type": "code",
@@ -1062,7 +771,6 @@
      "evalue": "",
      "output_type": "error",
      "traceback": [
-<<<<<<< HEAD
       "\u001B[0;31m---------------------------------------------------------------------------\u001B[0m",
       "\u001B[0;31mKeyboardInterrupt\u001B[0m                         Traceback (most recent call last)",
       "Cell \u001B[0;32mIn[36], line 16\u001B[0m\n\u001B[1;32m     14\u001B[0m incidence_1, incidence_2 \u001B[38;5;241m=\u001B[39m incidence_1\u001B[38;5;241m.\u001B[39mfloat()\u001B[38;5;241m.\u001B[39mto(device), incidence_2\u001B[38;5;241m.\u001B[39mfloat()\u001B[38;5;241m.\u001B[39mto(device)\n\u001B[1;32m     15\u001B[0m opt\u001B[38;5;241m.\u001B[39mzero_grad()\n\u001B[0;32m---> 16\u001B[0m y_hat \u001B[38;5;241m=\u001B[39m \u001B[43mmodel\u001B[49m\u001B[38;5;241;43m.\u001B[39;49m\u001B[43mforward\u001B[49m\u001B[43m(\u001B[49m\u001B[43mx_0\u001B[49m\u001B[43m,\u001B[49m\u001B[43m \u001B[49m\u001B[43mx_1\u001B[49m\u001B[43m,\u001B[49m\u001B[43m \u001B[49m\u001B[43mx_2\u001B[49m\u001B[43m,\u001B[49m\u001B[43m \u001B[49m\u001B[43madjacency_0\u001B[49m\u001B[43m,\u001B[49m\u001B[43m \u001B[49m\u001B[43madjacency_1\u001B[49m\u001B[43m,\u001B[49m\u001B[43m \u001B[49m\u001B[43mcoadjacency_2\u001B[49m\u001B[43m,\u001B[49m\u001B[43m \u001B[49m\u001B[43mincidence_1\u001B[49m\u001B[43m,\u001B[49m\u001B[43m \u001B[49m\u001B[43mincidence_2\u001B[49m\u001B[43m)\u001B[49m\n\u001B[1;32m     17\u001B[0m loss \u001B[38;5;241m=\u001B[39m crit(y_hat, y)\n\u001B[1;32m     18\u001B[0m correct \u001B[38;5;241m+\u001B[39m\u001B[38;5;241m=\u001B[39m (y_hat\u001B[38;5;241m.\u001B[39margmax() \u001B[38;5;241m==\u001B[39m y)\u001B[38;5;241m.\u001B[39msum()\u001B[38;5;241m.\u001B[39mitem()\n",
@@ -1075,18 +783,6 @@
       "File \u001B[0;32m~/PycharmProjects/TopoModelX_UBTeam/topomodelx/base/hbs.py:172\u001B[0m, in \u001B[0;36mHBS.attention\u001B[0;34m(self, message, A_p, a_p)\u001B[0m\n\u001B[1;32m    165\u001B[0m s_to_s \u001B[38;5;241m=\u001B[39m torch\u001B[38;5;241m.\u001B[39mcat([message[source_index_i], message[source_index_j]], dim\u001B[38;5;241m=\u001B[39m\u001B[38;5;241m1\u001B[39m)\n\u001B[1;32m    166\u001B[0m e_p \u001B[38;5;241m=\u001B[39m torch\u001B[38;5;241m.\u001B[39msparse_coo_tensor(\n\u001B[1;32m    167\u001B[0m     indices\u001B[38;5;241m=\u001B[39mtorch\u001B[38;5;241m.\u001B[39mtensor([source_index_i\u001B[38;5;241m.\u001B[39mtolist(), source_index_j\u001B[38;5;241m.\u001B[39mtolist()]),\n\u001B[1;32m    168\u001B[0m     values\u001B[38;5;241m=\u001B[39mF\u001B[38;5;241m.\u001B[39mleaky_relu(torch\u001B[38;5;241m.\u001B[39mmatmul(s_to_s, a_p),\n\u001B[1;32m    169\u001B[0m                         negative_slope\u001B[38;5;241m=\u001B[39m\u001B[38;5;28mself\u001B[39m\u001B[38;5;241m.\u001B[39mnegative_slope)\u001B[38;5;241m.\u001B[39msqueeze(\u001B[38;5;241m1\u001B[39m),\n\u001B[1;32m    170\u001B[0m     size\u001B[38;5;241m=\u001B[39m(n_messages, n_messages)\n\u001B[1;32m    171\u001B[0m )\n\u001B[0;32m--> 172\u001B[0m att_p \u001B[38;5;241m=\u001B[39m torch\u001B[38;5;241m.\u001B[39msparse\u001B[38;5;241m.\u001B[39msoftmax(e_p, dim\u001B[38;5;241m=\u001B[39m\u001B[38;5;241m1\u001B[39m) \u001B[38;5;28;01mif\u001B[39;00m \u001B[38;5;28mself\u001B[39m\u001B[38;5;241m.\u001B[39msoftmax \u001B[38;5;28;01melse\u001B[39;00m \u001B[43msparse_row_norm\u001B[49m\u001B[43m(\u001B[49m\u001B[43me_p\u001B[49m\u001B[43m)\u001B[49m\n\u001B[1;32m    173\u001B[0m \u001B[38;5;28;01mreturn\u001B[39;00m att_p\n",
       "File \u001B[0;32m~/PycharmProjects/TopoModelX_UBTeam/topomodelx/base/hbs.py:29\u001B[0m, in \u001B[0;36msparse_row_norm\u001B[0;34m(sparse_tensor)\u001B[0m\n\u001B[1;32m     27\u001B[0m values \u001B[38;5;241m=\u001B[39m sparse_tensor\u001B[38;5;241m.\u001B[39m_values() \u001B[38;5;241m/\u001B[39m row_sum\u001B[38;5;241m.\u001B[39mto_dense()[sparse_tensor\u001B[38;5;241m.\u001B[39m_indices()[\u001B[38;5;241m0\u001B[39m]]\n\u001B[1;32m     28\u001B[0m sparse_tensor \u001B[38;5;241m=\u001B[39m torch\u001B[38;5;241m.\u001B[39msparse_coo_tensor(sparse_tensor\u001B[38;5;241m.\u001B[39m_indices(), values, sparse_tensor\u001B[38;5;241m.\u001B[39mshape)\n\u001B[0;32m---> 29\u001B[0m \u001B[38;5;28;01mreturn\u001B[39;00m \u001B[43msparse_tensor\u001B[49m\u001B[38;5;241;43m.\u001B[39;49m\u001B[43mcoalesce\u001B[49m\u001B[43m(\u001B[49m\u001B[43m)\u001B[49m\n",
       "\u001B[0;31mKeyboardInterrupt\u001B[0m: "
-=======
-      "\u001b[0;31m---------------------------------------------------------------------------\u001b[0m",
-      "\u001b[0;31mRuntimeError\u001b[0m                              Traceback (most recent call last)",
-      "Cell \u001b[0;32mIn[60], line 16\u001b[0m\n\u001b[1;32m     14\u001b[0m incidence_1, incidence_2 \u001b[38;5;241m=\u001b[39m incidence_1\u001b[38;5;241m.\u001b[39mfloat()\u001b[38;5;241m.\u001b[39mto(device), incidence_2\u001b[38;5;241m.\u001b[39mfloat()\u001b[38;5;241m.\u001b[39mto(device)\n\u001b[1;32m     15\u001b[0m opt\u001b[38;5;241m.\u001b[39mzero_grad()\n\u001b[0;32m---> 16\u001b[0m y_hat \u001b[38;5;241m=\u001b[39m \u001b[43mmodel\u001b[49m\u001b[38;5;241;43m.\u001b[39;49m\u001b[43mforward\u001b[49m\u001b[43m(\u001b[49m\u001b[43mx_0\u001b[49m\u001b[43m,\u001b[49m\u001b[43m \u001b[49m\u001b[43mx_1\u001b[49m\u001b[43m,\u001b[49m\u001b[43m \u001b[49m\u001b[43mx_2\u001b[49m\u001b[43m,\u001b[49m\u001b[43m \u001b[49m\u001b[43madjacency_0\u001b[49m\u001b[43m,\u001b[49m\u001b[43m \u001b[49m\u001b[43madjacency_1\u001b[49m\u001b[43m,\u001b[49m\u001b[43m \u001b[49m\u001b[43mcoadjacency_2\u001b[49m\u001b[43m,\u001b[49m\u001b[43m \u001b[49m\u001b[43mincidence_1\u001b[49m\u001b[43m,\u001b[49m\u001b[43m \u001b[49m\u001b[43mincidence_2\u001b[49m\u001b[43m)\u001b[49m\n\u001b[1;32m     17\u001b[0m loss \u001b[38;5;241m=\u001b[39m crit(y_hat, y)\n\u001b[1;32m     18\u001b[0m correct \u001b[38;5;241m+\u001b[39m\u001b[38;5;241m=\u001b[39m (y_hat\u001b[38;5;241m.\u001b[39margmax() \u001b[38;5;241m==\u001b[39m y)\u001b[38;5;241m.\u001b[39msum()\u001b[38;5;241m.\u001b[39mitem()\n",
-      "Cell \u001b[0;32mIn[57], line 61\u001b[0m, in \u001b[0;36mHoanMeshClassifier.forward\u001b[0;34m(self, x_0, x_1, x_2, neighborhood_0_to_0, neighborhood_1_to_1, neighborhood_2_to_2, neighborhood_0_to_1, neighborhood_1_to_2)\u001b[0m\n\u001b[1;32m     49\u001b[0m \u001b[38;5;28;01mdef\u001b[39;00m \u001b[38;5;21mforward\u001b[39m(\n\u001b[1;32m     50\u001b[0m         \u001b[38;5;28mself\u001b[39m,\n\u001b[1;32m     51\u001b[0m         x_0,\n\u001b[0;32m   (...)\u001b[0m\n\u001b[1;32m     58\u001b[0m         neighborhood_1_to_2,\n\u001b[1;32m     59\u001b[0m         ) \u001b[38;5;241m-\u001b[39m\u001b[38;5;241m>\u001b[39m torch\u001b[38;5;241m.\u001b[39mTensor:\n\u001b[0;32m---> 61\u001b[0m     x_0, x_1, x_2 \u001b[38;5;241m=\u001b[39m \u001b[38;5;28;43mself\u001b[39;49m\u001b[38;5;241;43m.\u001b[39;49m\u001b[43mlayer\u001b[49m\u001b[43m(\u001b[49m\u001b[43mx_0\u001b[49m\u001b[43m,\u001b[49m\n\u001b[1;32m     62\u001b[0m \u001b[43m            \u001b[49m\u001b[43mx_1\u001b[49m\u001b[43m,\u001b[49m\n\u001b[1;32m     63\u001b[0m \u001b[43m            \u001b[49m\u001b[43mx_2\u001b[49m\u001b[43m,\u001b[49m\n\u001b[1;32m     64\u001b[0m \u001b[43m            \u001b[49m\u001b[43mneighborhood_0_to_0\u001b[49m\u001b[43m,\u001b[49m\n\u001b[1;32m     65\u001b[0m \u001b[43m            \u001b[49m\u001b[43mneighborhood_1_to_1\u001b[49m\u001b[43m,\u001b[49m\n\u001b[1;32m     66\u001b[0m \u001b[43m            \u001b[49m\u001b[43mneighborhood_2_to_2\u001b[49m\u001b[43m,\u001b[49m\n\u001b[1;32m     67\u001b[0m \u001b[43m            \u001b[49m\u001b[43mneighborhood_0_to_1\u001b[49m\u001b[43m,\u001b[49m\n\u001b[1;32m     68\u001b[0m \u001b[43m            \u001b[49m\u001b[43mneighborhood_1_to_2\u001b[49m\n\u001b[1;32m     69\u001b[0m \u001b[43m                              \u001b[49m\u001b[43m)\u001b[49m\n\u001b[1;32m     70\u001b[0m \u001b[38;5;250m    \u001b[39m\u001b[38;5;124;03m\"\"\"\u001b[39;00m\n\u001b[1;32m     71\u001b[0m \u001b[38;5;124;03m    for layer in self.layers:\u001b[39;00m\n\u001b[1;32m     72\u001b[0m \u001b[38;5;124;03m        x_0, x_1, x_2 = layer(x_0,\u001b[39;00m\n\u001b[0;32m   (...)\u001b[0m\n\u001b[1;32m     79\u001b[0m \u001b[38;5;124;03m            neighborhood_1_to_2\u001b[39;00m\n\u001b[1;32m     80\u001b[0m \u001b[38;5;124;03m                              )\"\"\"\u001b[39;00m\n\u001b[1;32m     82\u001b[0m     x_0 \u001b[38;5;241m=\u001b[39m \u001b[38;5;28mself\u001b[39m\u001b[38;5;241m.\u001b[39ml0(x_0)\n",
-      "File \u001b[0;32m~/miniconda3/lib/python3.10/site-packages/torch/nn/modules/module.py:1501\u001b[0m, in \u001b[0;36mModule._call_impl\u001b[0;34m(self, *args, **kwargs)\u001b[0m\n\u001b[1;32m   1496\u001b[0m \u001b[38;5;66;03m# If we don't have any hooks, we want to skip the rest of the logic in\u001b[39;00m\n\u001b[1;32m   1497\u001b[0m \u001b[38;5;66;03m# this function, and just call forward.\u001b[39;00m\n\u001b[1;32m   1498\u001b[0m \u001b[38;5;28;01mif\u001b[39;00m \u001b[38;5;129;01mnot\u001b[39;00m (\u001b[38;5;28mself\u001b[39m\u001b[38;5;241m.\u001b[39m_backward_hooks \u001b[38;5;129;01mor\u001b[39;00m \u001b[38;5;28mself\u001b[39m\u001b[38;5;241m.\u001b[39m_backward_pre_hooks \u001b[38;5;129;01mor\u001b[39;00m \u001b[38;5;28mself\u001b[39m\u001b[38;5;241m.\u001b[39m_forward_hooks \u001b[38;5;129;01mor\u001b[39;00m \u001b[38;5;28mself\u001b[39m\u001b[38;5;241m.\u001b[39m_forward_pre_hooks\n\u001b[1;32m   1499\u001b[0m         \u001b[38;5;129;01mor\u001b[39;00m _global_backward_pre_hooks \u001b[38;5;129;01mor\u001b[39;00m _global_backward_hooks\n\u001b[1;32m   1500\u001b[0m         \u001b[38;5;129;01mor\u001b[39;00m _global_forward_hooks \u001b[38;5;129;01mor\u001b[39;00m _global_forward_pre_hooks):\n\u001b[0;32m-> 1501\u001b[0m     \u001b[38;5;28;01mreturn\u001b[39;00m \u001b[43mforward_call\u001b[49m\u001b[43m(\u001b[49m\u001b[38;5;241;43m*\u001b[39;49m\u001b[43margs\u001b[49m\u001b[43m,\u001b[49m\u001b[43m \u001b[49m\u001b[38;5;241;43m*\u001b[39;49m\u001b[38;5;241;43m*\u001b[39;49m\u001b[43mkwargs\u001b[49m\u001b[43m)\u001b[49m\n\u001b[1;32m   1502\u001b[0m \u001b[38;5;66;03m# Do not call functions when jit is used\u001b[39;00m\n\u001b[1;32m   1503\u001b[0m full_backward_hooks, non_full_backward_hooks \u001b[38;5;241m=\u001b[39m [], []\n",
-      "File \u001b[0;32m~/PycharmProjects/TopoModelX_UBTeam/topomodelx/nn/combinatorial/hmc_layer.py:84\u001b[0m, in \u001b[0;36mHMCLayer.forward\u001b[0;34m(self, x_0, x_1, x_2, adjacency_0, adjacency_1, coadjacency_2, incidence_1, incidence_2)\u001b[0m\n\u001b[1;32m     82\u001b[0m x_0_to_0 \u001b[38;5;241m=\u001b[39m \u001b[38;5;28mself\u001b[39m\u001b[38;5;241m.\u001b[39mhbs_0_level2(x_0_level1, adjacency_0)\n\u001b[1;32m     83\u001b[0m x_1_to_1 \u001b[38;5;241m=\u001b[39m \u001b[38;5;28mself\u001b[39m\u001b[38;5;241m.\u001b[39mhbs_1_level2(x_1_level1, adjacency_1)\n\u001b[0;32m---> 84\u001b[0m x_2_to_2 \u001b[38;5;241m=\u001b[39m \u001b[38;5;28;43mself\u001b[39;49m\u001b[38;5;241;43m.\u001b[39;49m\u001b[43mhbs_2_level2\u001b[49m\u001b[43m(\u001b[49m\u001b[43mx_2_level1\u001b[49m\u001b[43m,\u001b[49m\u001b[43m \u001b[49m\u001b[43mcoadjacency_2\u001b[49m\u001b[43m)\u001b[49m\n\u001b[1;32m     85\u001b[0m _, x_0_to_1 \u001b[38;5;241m=\u001b[39m \u001b[38;5;28mself\u001b[39m\u001b[38;5;241m.\u001b[39mhbns_0_1_level2(x_0_level1, x_1_level1, incidence_1)\n\u001b[1;32m     86\u001b[0m _, x_1_to_2 \u001b[38;5;241m=\u001b[39m \u001b[38;5;28mself\u001b[39m\u001b[38;5;241m.\u001b[39mhbns_1_2_level2(x_1_level1, x_2_level1, incidence_2)\n",
-      "File \u001b[0;32m~/miniconda3/lib/python3.10/site-packages/torch/nn/modules/module.py:1501\u001b[0m, in \u001b[0;36mModule._call_impl\u001b[0;34m(self, *args, **kwargs)\u001b[0m\n\u001b[1;32m   1496\u001b[0m \u001b[38;5;66;03m# If we don't have any hooks, we want to skip the rest of the logic in\u001b[39;00m\n\u001b[1;32m   1497\u001b[0m \u001b[38;5;66;03m# this function, and just call forward.\u001b[39;00m\n\u001b[1;32m   1498\u001b[0m \u001b[38;5;28;01mif\u001b[39;00m \u001b[38;5;129;01mnot\u001b[39;00m (\u001b[38;5;28mself\u001b[39m\u001b[38;5;241m.\u001b[39m_backward_hooks \u001b[38;5;129;01mor\u001b[39;00m \u001b[38;5;28mself\u001b[39m\u001b[38;5;241m.\u001b[39m_backward_pre_hooks \u001b[38;5;129;01mor\u001b[39;00m \u001b[38;5;28mself\u001b[39m\u001b[38;5;241m.\u001b[39m_forward_hooks \u001b[38;5;129;01mor\u001b[39;00m \u001b[38;5;28mself\u001b[39m\u001b[38;5;241m.\u001b[39m_forward_pre_hooks\n\u001b[1;32m   1499\u001b[0m         \u001b[38;5;129;01mor\u001b[39;00m _global_backward_pre_hooks \u001b[38;5;129;01mor\u001b[39;00m _global_backward_hooks\n\u001b[1;32m   1500\u001b[0m         \u001b[38;5;129;01mor\u001b[39;00m _global_forward_hooks \u001b[38;5;129;01mor\u001b[39;00m _global_forward_pre_hooks):\n\u001b[0;32m-> 1501\u001b[0m     \u001b[38;5;28;01mreturn\u001b[39;00m \u001b[43mforward_call\u001b[49m\u001b[43m(\u001b[49m\u001b[38;5;241;43m*\u001b[39;49m\u001b[43margs\u001b[49m\u001b[43m,\u001b[49m\u001b[43m \u001b[49m\u001b[38;5;241;43m*\u001b[39;49m\u001b[38;5;241;43m*\u001b[39;49m\u001b[43mkwargs\u001b[49m\u001b[43m)\u001b[49m\n\u001b[1;32m   1502\u001b[0m \u001b[38;5;66;03m# Do not call functions when jit is used\u001b[39;00m\n\u001b[1;32m   1503\u001b[0m full_backward_hooks, non_full_backward_hooks \u001b[38;5;241m=\u001b[39m [], []\n",
-      "File \u001b[0;32m~/PycharmProjects/TopoModelX_UBTeam/topomodelx/base/hbs.py:122\u001b[0m, in \u001b[0;36mHBS.forward\u001b[0;34m(self, x_source, neighborhood)\u001b[0m\n\u001b[1;32m    120\u001b[0m message \u001b[38;5;241m=\u001b[39m [torch\u001b[38;5;241m.\u001b[39mmm(x_source, w) \u001b[38;5;28;01mfor\u001b[39;00m w \u001b[38;5;129;01min\u001b[39;00m \u001b[38;5;28mself\u001b[39m\u001b[38;5;241m.\u001b[39mweight]  \u001b[38;5;66;03m# [m-hop, n_source_cells, d_t_out]\u001b[39;00m\n\u001b[1;32m    121\u001b[0m result \u001b[38;5;241m=\u001b[39m torch\u001b[38;5;241m.\u001b[39meye(x_source\u001b[38;5;241m.\u001b[39mshape[\u001b[38;5;241m0\u001b[39m])\u001b[38;5;241m.\u001b[39mto_sparse_coo()\n\u001b[0;32m--> 122\u001b[0m neighborhood \u001b[38;5;241m=\u001b[39m [result \u001b[38;5;241m:=\u001b[39m torch\u001b[38;5;241m.\u001b[39msparse\u001b[38;5;241m.\u001b[39mmm(neighborhood, result) \u001b[38;5;28;01mfor\u001b[39;00m _ \u001b[38;5;129;01min\u001b[39;00m \u001b[38;5;28mrange\u001b[39m(\u001b[38;5;28mself\u001b[39m\u001b[38;5;241m.\u001b[39mm_hop)]\n\u001b[1;32m    124\u001b[0m \u001b[38;5;66;03m# TODO: parallelize?\u001b[39;00m\n\u001b[1;32m    125\u001b[0m \u001b[38;5;66;03m# with Pool() as pool:\u001b[39;00m\n\u001b[1;32m    126\u001b[0m \u001b[38;5;66;03m# att_p = pool.map(self.attention, message)\u001b[39;00m\n\u001b[1;32m    128\u001b[0m att \u001b[38;5;241m=\u001b[39m [\u001b[38;5;28mself\u001b[39m\u001b[38;5;241m.\u001b[39mattention(m_p, A_p, a_p) \u001b[38;5;28;01mfor\u001b[39;00m m_p, A_p, a_p \u001b[38;5;129;01min\u001b[39;00m \u001b[38;5;28mzip\u001b[39m(message, neighborhood, \u001b[38;5;28mself\u001b[39m\u001b[38;5;241m.\u001b[39matt_weight)]\n",
-      "File \u001b[0;32m~/PycharmProjects/TopoModelX_UBTeam/topomodelx/base/hbs.py:122\u001b[0m, in \u001b[0;36m<listcomp>\u001b[0;34m(.0)\u001b[0m\n\u001b[1;32m    120\u001b[0m message \u001b[38;5;241m=\u001b[39m [torch\u001b[38;5;241m.\u001b[39mmm(x_source, w) \u001b[38;5;28;01mfor\u001b[39;00m w \u001b[38;5;129;01min\u001b[39;00m \u001b[38;5;28mself\u001b[39m\u001b[38;5;241m.\u001b[39mweight]  \u001b[38;5;66;03m# [m-hop, n_source_cells, d_t_out]\u001b[39;00m\n\u001b[1;32m    121\u001b[0m result \u001b[38;5;241m=\u001b[39m torch\u001b[38;5;241m.\u001b[39meye(x_source\u001b[38;5;241m.\u001b[39mshape[\u001b[38;5;241m0\u001b[39m])\u001b[38;5;241m.\u001b[39mto_sparse_coo()\n\u001b[0;32m--> 122\u001b[0m neighborhood \u001b[38;5;241m=\u001b[39m [result \u001b[38;5;241m:=\u001b[39m \u001b[43mtorch\u001b[49m\u001b[38;5;241;43m.\u001b[39;49m\u001b[43msparse\u001b[49m\u001b[38;5;241;43m.\u001b[39;49m\u001b[43mmm\u001b[49m\u001b[43m(\u001b[49m\u001b[43mneighborhood\u001b[49m\u001b[43m,\u001b[49m\u001b[43m \u001b[49m\u001b[43mresult\u001b[49m\u001b[43m)\u001b[49m \u001b[38;5;28;01mfor\u001b[39;00m _ \u001b[38;5;129;01min\u001b[39;00m \u001b[38;5;28mrange\u001b[39m(\u001b[38;5;28mself\u001b[39m\u001b[38;5;241m.\u001b[39mm_hop)]\n\u001b[1;32m    124\u001b[0m \u001b[38;5;66;03m# TODO: parallelize?\u001b[39;00m\n\u001b[1;32m    125\u001b[0m \u001b[38;5;66;03m# with Pool() as pool:\u001b[39;00m\n\u001b[1;32m    126\u001b[0m \u001b[38;5;66;03m# att_p = pool.map(self.attention, message)\u001b[39;00m\n\u001b[1;32m    128\u001b[0m att \u001b[38;5;241m=\u001b[39m [\u001b[38;5;28mself\u001b[39m\u001b[38;5;241m.\u001b[39mattention(m_p, A_p, a_p) \u001b[38;5;28;01mfor\u001b[39;00m m_p, A_p, a_p \u001b[38;5;129;01min\u001b[39;00m \u001b[38;5;28mzip\u001b[39m(message, neighborhood, \u001b[38;5;28mself\u001b[39m\u001b[38;5;241m.\u001b[39matt_weight)]\n",
-      "\u001b[0;31mRuntimeError\u001b[0m: mat1 and mat2 shapes cannot be multiplied (750x750 and 500x500)"
->>>>>>> 43c7c467
      ]
     }
    ],
@@ -1166,31 +862,8 @@
     "        with torch.no_grad():\n",
     "            num_samples = 0\n",
     "            correct = 0\n",
-<<<<<<< HEAD
     "            for x_0, x_1, x_2, adjacency_0, adjacency_1, coadjacency_2, incidence_1, incidence_2, y in zip(\n",
     "                testing_node_feat, testing_edge_feat, testing_face_feat, adjacency_0_test_list, adjacency_1_test_list, coadjacency_2_test_list, incidence_1_test_list, incidence_2_test_list, testing_labels\n",
-=======
-    "            for (\n",
-    "                x_0,\n",
-    "                x_1,\n",
-    "                x_2,\n",
-    "                adjacency_0,\n",
-    "                adjacency_1,\n",
-    "                coadjacency_2,\n",
-    "                incidence_1,\n",
-    "                incidence_2,\n",
-    "                y,\n",
-    "            ) in zip(\n",
-    "                testing_node_feat,\n",
-    "                testing_edge_feat,\n",
-    "                testing_face_feat,\n",
-    "                adjacency_0_test_list,\n",
-    "                adjacency_1_test_list,\n",
-    "                coadjacency_2_train_list,\n",
-    "                incidence_1_train_list,\n",
-    "                incidence_2_train_list,\n",
-    "                testing_labels,\n",
->>>>>>> 43c7c467
     "            ):\n",
     "                x_0, x_1, x_2 = (\n",
     "                    torch.tensor(x_0, dtype=torch.float).to(device),\n",
@@ -1207,20 +880,7 @@
     "                    device\n",
     "                ), incidence_2.float().to(device)\n",
     "                opt.zero_grad()\n",
-<<<<<<< HEAD
     "                y_hat = model.forward(x_0, x_1, x_2, adjacency_0, adjacency_1, coadjacency_2, incidence_1, incidence_2)\n",
-=======
-    "                y_hat = model(\n",
-    "                    x_0,\n",
-    "                    x_1,\n",
-    "                    x_2,\n",
-    "                    adjacency_0,\n",
-    "                    adjacency_1,\n",
-    "                    coadjacency_2,\n",
-    "                    incidence_1,\n",
-    "                    incidence_2,\n",
-    "                )\n",
->>>>>>> 43c7c467
     "                loss = crit(y_hat, y)\n",
     "                correct += (y_hat.argmax() == y).sum().item()\n",
     "                num_samples += 1\n",
@@ -1230,75 +890,6 @@
   },
   {
    "cell_type": "code",
-<<<<<<< HEAD
-=======
-   "execution_count": 45,
-   "metadata": {
-    "ExecuteTime": {
-     "end_time": "2023-06-15T14:40:44.741439Z",
-     "start_time": "2023-06-15T14:40:44.737078Z"
-    }
-   },
-   "outputs": [
-    {
-     "data": {
-      "text/plain": [
-       "tensor([3., 4., 5.])"
-      ]
-     },
-     "execution_count": 45,
-     "metadata": {},
-     "output_type": "execute_result"
-    }
-   ],
-   "source": [
-    "torch.tensor([3, 4, 5]).float()"
-   ]
-  },
-  {
-   "cell_type": "code",
-   "execution_count": 40,
-   "metadata": {
-    "ExecuteTime": {
-     "end_time": "2023-06-15T14:37:48.603974Z",
-     "start_time": "2023-06-15T14:37:48.586184Z"
-    }
-   },
-   "outputs": [
-    {
-     "ename": "AttributeError",
-     "evalue": "'list' object has no attribute 'float'",
-     "output_type": "error",
-     "traceback": [
-      "\u001b[0;31m---------------------------------------------------------------------------\u001b[0m",
-      "\u001b[0;31mAttributeError\u001b[0m                            Traceback (most recent call last)",
-      "Cell \u001b[0;32mIn[40], line 2\u001b[0m\n\u001b[1;32m      1\u001b[0m a \u001b[38;5;241m=\u001b[39m [\u001b[38;5;241m3\u001b[39m,\u001b[38;5;241m5\u001b[39m,\u001b[38;5;241m6\u001b[39m]\n\u001b[0;32m----> 2\u001b[0m \u001b[43ma\u001b[49m\u001b[38;5;241;43m.\u001b[39;49m\u001b[43mfloat\u001b[49m()\n",
-      "\u001b[0;31mAttributeError\u001b[0m: 'list' object has no attribute 'float'"
-     ]
-    }
-   ],
-   "source": [
-    "a = [3, 5, 6]\n",
-    "a.float()"
-   ]
-  },
-  {
-   "cell_type": "code",
-   "execution_count": 82,
-   "metadata": {
-    "ExecuteTime": {
-     "end_time": "2023-06-15T16:00:40.457458Z",
-     "start_time": "2023-06-15T16:00:40.452852Z"
-    }
-   },
-   "outputs": [],
-   "source": [
-    "hmc = HMCLayer([3, 3, 3], [3, 3, 3], [3, 3, 3], negative_slope=0.2)"
-   ]
-  },
-  {
-   "cell_type": "code",
->>>>>>> 43c7c467
    "execution_count": null,
    "metadata": {},
    "outputs": [],
