--- conflicted
+++ resolved
@@ -281,17 +281,7 @@
   },
   {
    "cell_type": "code",
-<<<<<<< HEAD
    "execution_count": 3,
-=======
-   "execution_count": 17,
-   "metadata": {
-    "ExecuteTime": {
-     "end_time": "2023-07-03T07:51:55.668089Z",
-     "start_time": "2023-07-03T07:51:55.657152Z"
-    }
-   },
->>>>>>> a586905a
    "outputs": [
     {
      "name": "stdout",
@@ -305,7 +295,6 @@
    ],
    "source": [
     "shrec_training, shrec_testing = shrec_16()"
-<<<<<<< HEAD
    ],
    "metadata": {
     "collapsed": false,
@@ -314,9 +303,6 @@
      "start_time": "2023-07-05T14:55:44.193550Z"
     }
    }
-=======
-   ]
->>>>>>> a586905a
   },
   {
    "cell_type": "markdown",
@@ -349,16 +335,12 @@
   },
   {
    "cell_type": "code",
-<<<<<<< HEAD
    "execution_count": 5,
    "outputs": [],
    "source": [
     "testing_dataset = SHRECDataset(shrec_training)\n",
     "testing_dataloader = DataLoader(training_dataset, batch_size=1, shuffle=True)"
    ],
-=======
-   "execution_count": 28,
->>>>>>> a586905a
    "metadata": {
     "ExecuteTime": {
      "end_time": "2023-07-05T14:57:32.463734Z",
@@ -385,7 +367,6 @@
   },
   {
    "cell_type": "markdown",
-<<<<<<< HEAD
    "source": [
     "The task is to classify the meshes into their corresponding classes. To address this, we employ the Higher Order Attention Network Model for Mesh Classification, as outlined in the article [Higher Order Attention Networks](https://www.researchgate.net/publication/361022512_Higher-Order_Attention_Networks). This model integrates a hierarchical and attention-based message passing scheme as per the article's descriptions. In addition, the model utilizes a final sum pooling layer which effectively maps the nodal, edge, and face features of the meshes into a shared N-dimensional Euclidean space, where N represents the number of different classes."
    ],
@@ -396,20 +377,6 @@
   {
    "cell_type": "code",
    "execution_count": 6,
-=======
-   "metadata": {},
-   "source": []
-  },
-  {
-   "cell_type": "code",
-   "execution_count": 69,
-   "metadata": {
-    "ExecuteTime": {
-     "end_time": "2023-07-03T08:33:11.924849Z",
-     "start_time": "2023-07-03T08:33:11.915271Z"
-    }
-   },
->>>>>>> a586905a
    "outputs": [],
    "source": [
     "class HoanMeshClassifier(torch.nn.Module):\n",
@@ -524,7 +491,6 @@
     "        x_2 = torch.nanmean(x_2, dim=0)\n",
     "\n",
     "        return x_0 + x_1 + x_2"
-<<<<<<< HEAD
    ],
    "metadata": {
     "collapsed": false,
@@ -533,9 +499,6 @@
      "start_time": "2023-07-05T14:57:32.465463Z"
     }
    }
-=======
-   ]
->>>>>>> a586905a
   },
   {
    "cell_type": "markdown",
@@ -553,17 +516,7 @@
   },
   {
    "cell_type": "code",
-<<<<<<< HEAD
    "execution_count": 7,
-=======
-   "execution_count": 71,
-   "metadata": {
-    "ExecuteTime": {
-     "end_time": "2023-07-03T08:33:15.736100Z",
-     "start_time": "2023-07-03T08:33:15.731777Z"
-    }
-   },
->>>>>>> a586905a
    "outputs": [],
    "source": [
     "class Trainer:\n",
@@ -728,7 +681,6 @@
     "                correct += (y_hat.argmax() == y).sum().item()\n",
     "            test_accuracy = correct / test_samples\n",
     "            return test_accuracy"
-<<<<<<< HEAD
    ],
    "metadata": {
     "collapsed": false,
@@ -737,9 +689,6 @@
      "start_time": "2023-07-05T14:57:32.471462Z"
     }
    }
-=======
-   ]
->>>>>>> a586905a
   },
   {
    "cell_type": "markdown",
@@ -752,17 +701,7 @@
   },
   {
    "cell_type": "code",
-<<<<<<< HEAD
    "execution_count": 8,
-=======
-   "execution_count": 77,
-   "metadata": {
-    "ExecuteTime": {
-     "end_time": "2023-07-03T09:50:44.325650Z",
-     "start_time": "2023-07-03T09:50:44.317430Z"
-    }
-   },
->>>>>>> a586905a
    "outputs": [],
    "source": [
     "in_channels = training_dataset.channels_dim()\n",
@@ -778,7 +717,6 @@
     "    n_layers=2,\n",
     ")\n",
     "\n",
-<<<<<<< HEAD
     "#If GPU's are available, we will make use of them. Otherwise, this will run on CPU.\n",
     "device = torch.device(\"cuda\" if torch.cuda.is_available() else \"cpu\")\n",
     "\n",
@@ -791,10 +729,6 @@
      "start_time": "2023-07-05T14:57:32.476087Z"
     }
    }
-=======
-    "trainer = Trainer(model, training_dataloader, testing_dataloader, 0.001, \"cpu\")"
-   ]
->>>>>>> a586905a
   },
   {
    "cell_type": "markdown",
@@ -805,17 +739,7 @@
   },
   {
    "cell_type": "code",
-<<<<<<< HEAD
    "execution_count": 9,
-=======
-   "execution_count": 78,
-   "metadata": {
-    "ExecuteTime": {
-     "end_time": "2023-07-03T09:51:28.918864Z",
-     "start_time": "2023-07-03T09:50:45.067876Z"
-    }
-   },
->>>>>>> a586905a
    "outputs": [
     {
      "name": "stderr",
@@ -839,7 +763,6 @@
    ],
    "source": [
     "trainer.train(num_epochs=5)"
-<<<<<<< HEAD
    ],
    "metadata": {
     "collapsed": false,
@@ -848,9 +771,6 @@
      "start_time": "2023-07-05T14:57:32.594950Z"
     }
    }
-=======
-   ]
->>>>>>> a586905a
   },
   {
    "cell_type": "markdown",
@@ -861,7 +781,6 @@
   },
   {
    "cell_type": "code",
-<<<<<<< HEAD
    "execution_count": 10,
    "outputs": [
     {
@@ -913,14 +832,6 @@
    "metadata": {
     "collapsed": false
    }
-=======
-   "execution_count": null,
-   "metadata": {},
-   "outputs": [],
-   "source": [
-    "trainer.train(num_epochs=200, test_interval=10)"
-   ]
->>>>>>> a586905a
   }
  ],
  "metadata": {
