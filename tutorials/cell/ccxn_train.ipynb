{
 "cells": [
  {
   "cell_type": "markdown",
   "metadata": {},
   "source": [
    "\n",
    "# Train a Convolutional Cell Complex Network (CCXN)\n",
    "\n",
    "We create and train a simplified version of the CCXN originally proposed in [Hajij et. al : Cell Complex Neural Networks (2020)](https://arxiv.org/pdf/2010.00743.pdf).\n",
    "\n",
    "### The Neural Network:\n",
    "\n",
    "The equations of one layer of this neural network are given by:\n",
    "\n",
    "1. A convolution from nodes to nodes using an adjacency message passing scheme (AMPS):\n",
    "\n",
    "🟥 $\\quad m_{y \\rightarrow \\{z\\} \\rightarrow x}^{(0 \\rightarrow 1 \\rightarrow 0)} = M_{\\mathcal{L}_\\uparrow}^t(h_x^{t,(0)}, h_y^{t,(0)}, \\Theta^{t,(y \\rightarrow x)})$ \n",
    "\n",
    "🟧 $\\quad m_x^{(0 \\rightarrow 1 \\rightarrow 0)} = AGG_{y \\in \\mathcal{L}_\\uparrow(x)}(m_{y \\rightarrow \\{z\\} \\rightarrow x}^{0 \\rightarrow 1 \\rightarrow 0})$ \n",
    "\n",
    "🟩 $\\quad m_x^{(0)} = m_x^{(0 \\rightarrow 1 \\rightarrow 0)}$ \n",
    "\n",
    "🟦 $\\quad h_x^{t+1,(0)} = U^{t}(h_x^{t,(0)}, m_x^{(0)})$\n",
    "\n",
    "2. A convolution from edges to faces using a cohomology message passing scheme:\n",
    "\n",
    "🟥 $\\quad m_{y \\rightarrow x}^{(r' \\rightarrow r)} = M^t_{\\mathcal{C}}(h_{x}^{t,(r)}, h_y^{t,(r')}, x, y)$ \n",
    "\n",
    "🟧 $\\quad m_x^{(r' \\rightarrow r)}  = AGG_{y \\in \\mathcal{C}(x)} m_{y \\rightarrow x}^{(r' \\rightarrow r)}$ \n",
    "\n",
    "🟩 $\\quad m_x^{(r)} = m_x^{(r' \\rightarrow r)}$ \n",
    "\n",
    "🟦 $\\quad h_{x}^{t+1,(r)} = U^{t,(r)}(h_{x}^{t,(r)}, m_{x}^{(r)})$\n",
    "\n",
    "Where the notations are defined in [Papillon et al : Architectures of Topological Deep Learning: A Survey of Topological Neural Networks (2023)](https://arxiv.org/abs/2304.10031).\n",
    "\n",
    "### The Task:\n",
    "\n",
    "We train this model to perform entire complex classification on a small version of [shrec16](http://shapenet.cs.stanford.edu/shrec16/)."
   ]
  },
  {
   "cell_type": "markdown",
   "metadata": {},
   "source": [
    "# Set-up\n"
   ]
  },
  {
   "cell_type": "code",
   "execution_count": 1,
   "metadata": {
    "ExecuteTime": {
     "end_time": "2023-05-31T09:06:36.009880829Z",
     "start_time": "2023-05-31T09:06:34.285257706Z"
    }
   },
   "outputs": [],
   "source": [
    "import numpy as np\n",
    "import toponetx.datasets as datasets\n",
    "import torch\n",
    "from sklearn.model_selection import train_test_split\n",
    "\n",
    "from topomodelx.nn.cell.ccxn import CCXN\n",
    "from topomodelx.utils.sparse import from_sparse\n",
    "\n",
<<<<<<< HEAD
    "torch.manual_seed(0)"
=======
    "torch.manual_seed(0)\n",
    "np.random.seed(0)\n",
    "\n",
    "%load_ext autoreload\n",
    "%autoreload 2"
>>>>>>> a158cbfb
   ]
  },
  {
   "cell_type": "markdown",
   "metadata": {},
   "source": [
    "If GPU's are available, we will make use of them. Otherwise, this will run on CPU."
   ]
  },
  {
   "cell_type": "code",
   "execution_count": 2,
   "metadata": {
    "ExecuteTime": {
     "end_time": "2023-05-31T09:13:53.006542411Z",
     "start_time": "2023-05-31T09:13:52.963074076Z"
    }
   },
   "outputs": [
    {
     "name": "stdout",
     "output_type": "stream",
     "text": [
      "cpu\n"
     ]
    }
   ],
   "source": [
    "device = torch.device(\"cuda\" if torch.cuda.is_available() else \"cpu\")\n",
    "print(device)"
   ]
  },
  {
   "cell_type": "markdown",
   "metadata": {},
   "source": [
    "# Pre-processing\n",
    "\n",
    "## Import data ##\n",
    "\n",
    "The first step is to import the dataset, shrec16, a benchmark dataset for 3D mesh classification. We then lift each graph into our domain of choice, a cell complex.\n",
    "\n",
    "We also retrieve:\n",
    "- input signals `x_0` and `x_1` on the nodes (0-cells) and edges (1-cells) for each complex: these will be the model's inputs,\n",
    "- a scalar classification label `y` associated to the cell complex."
   ]
  },
  {
   "cell_type": "code",
   "execution_count": 3,
   "metadata": {},
   "outputs": [
    {
     "name": "stdout",
     "output_type": "stream",
     "text": [
      "Loading shrec 16 small dataset...\n",
      "\n",
      "done!\n"
     ]
    }
   ],
   "source": [
    "shrec, _ = datasets.mesh.shrec_16(size=\"small\")\n",
    "\n",
    "shrec = {key: np.array(value) for key, value in shrec.items()}\n",
    "x_0s = shrec[\"node_feat\"]\n",
    "x_1s = shrec[\"edge_feat\"]\n",
    "x_2s = shrec[\"face_feat\"]\n",
    "\n",
    "ys = shrec[\"label\"]\n",
    "simplexes = shrec[\"complexes\"]"
   ]
  },
  {
   "cell_type": "code",
   "execution_count": 4,
   "metadata": {},
   "outputs": [
    {
     "name": "stdout",
     "output_type": "stream",
     "text": [
      "The 6th simplicial complex has 252 nodes with features of dimension 6.\n",
      "The 6th simplicial complex has 750 edges with features of dimension 10.\n",
      "The 6th simplicial complex has 500 faces with features of dimension 7.\n"
     ]
    }
   ],
   "source": [
    "i_complex = 6\n",
    "print(\n",
    "    f\"The {i_complex}th simplicial complex has {x_0s[i_complex].shape[0]} nodes with features of dimension {x_0s[i_complex].shape[1]}.\"\n",
    ")\n",
    "print(\n",
    "    f\"The {i_complex}th simplicial complex has {x_1s[i_complex].shape[0]} edges with features of dimension {x_1s[i_complex].shape[1]}.\"\n",
    ")\n",
    "print(\n",
    "    f\"The {i_complex}th simplicial complex has {x_2s[i_complex].shape[0]} faces with features of dimension {x_2s[i_complex].shape[1]}.\"\n",
    ")"
   ]
  },
  {
   "cell_type": "markdown",
   "metadata": {},
   "source": [
    "## Lift into cell complex domain and define neighborhood structures ##\n",
    "\n",
    "We lift each simplicial complex into a cell complex.\n",
    "\n",
    "Then, we retrieve the neighborhood structures (i.e. their representative matrices) that we will use to send messges on each cell complex. In the case of this architecture, we need the adjacency matrix $A_{\\uparrow, 0}$ and the coboundary matrix $B_2^T$ of each cell complex."
   ]
  },
  {
   "cell_type": "code",
   "execution_count": 5,
   "metadata": {},
   "outputs": [],
   "source": [
    "cc_list = []\n",
    "incidence_2_t_list = []\n",
    "adjacency_0_list = []\n",
    "for simplex in simplexes:\n",
    "    cell_complex = simplex.to_cell_complex()\n",
    "    cc_list.append(cell_complex)\n",
    "\n",
    "    incidence_2_t = cell_complex.incidence_matrix(rank=2).T\n",
    "    adjacency_0 = cell_complex.adjacency_matrix(rank=0)\n",
    "    incidence_2_t = from_sparse(incidence_2_t)\n",
    "    adjacency_0 = from_sparse(adjacency_0)\n",
    "    incidence_2_t_list.append(incidence_2_t)\n",
    "    adjacency_0_list.append(adjacency_0)"
   ]
  },
  {
   "cell_type": "code",
   "execution_count": 6,
   "metadata": {
    "ExecuteTime": {
     "end_time": "2023-05-31T09:13:55.832585216Z",
     "start_time": "2023-05-31T09:13:55.815448708Z"
    }
   },
   "outputs": [
    {
     "name": "stdout",
     "output_type": "stream",
     "text": [
      "The 6th cell complex has an incidence_2_t matrix of shape torch.Size([500, 750]).\n",
      "The 6th cell complex has an adjacency_0 matrix of shape torch.Size([252, 252]).\n"
     ]
    }
   ],
   "source": [
    "i_complex = 6\n",
    "print(\n",
    "    f\"The {i_complex}th cell complex has an incidence_2_t matrix of shape {incidence_2_t_list[i_complex].shape}.\"\n",
    ")\n",
    "print(\n",
    "    f\"The {i_complex}th cell complex has an adjacency_0 matrix of shape {adjacency_0_list[i_complex].shape}.\"\n",
    ")"
   ]
  },
  {
   "cell_type": "markdown",
   "metadata": {},
   "source": [
    "# Create the Neural Network\n",
    "\n",
    "Using the CCXNLayer class, we create a neural network with stacked layers."
   ]
  },
  {
   "cell_type": "code",
   "execution_count": 7,
   "metadata": {},
   "outputs": [],
   "source": [
    "class Network(torch.nn.Module):\n",
    "    def __init__(\n",
    "        self,\n",
    "        in_channels_0,\n",
    "        in_channels_1,\n",
    "        in_channels_2,\n",
    "        num_classes,\n",
    "        n_layers=2,\n",
    "        att=False,\n",
    "    ):\n",
    "        super().__init__()\n",
    "        self.base_model = CCXN(\n",
    "            in_channels_0,\n",
    "            in_channels_1,\n",
    "            in_channels_2,\n",
    "            n_layers=n_layers,\n",
    "            att=att,\n",
    "        )\n",
    "        self.lin_0 = torch.nn.Linear(in_channels_0, num_classes)\n",
    "        self.lin_1 = torch.nn.Linear(in_channels_1, num_classes)\n",
    "        self.lin_2 = torch.nn.Linear(in_channels_2, num_classes)\n",
    "\n",
    "    def forward(self, x_0, x_1, neighborhood_0_to_0, neighborhood_1_to_2):\n",
    "        x_0, x_1, x_2 = self.base_model(\n",
    "            x_0, x_1, neighborhood_0_to_0, neighborhood_1_to_2\n",
    "        )\n",
    "        x_0 = self.lin_0(x_0)\n",
    "        x_1 = self.lin_1(x_1)\n",
    "        x_2 = self.lin_2(x_2)\n",
    "        # Take the average of the 2D, 1D, and 0D cell features. If they are NaN, convert them to 0.\n",
    "        two_dimensional_cells_mean = torch.nanmean(x_2, dim=0)\n",
    "        two_dimensional_cells_mean[torch.isnan(two_dimensional_cells_mean)] = 0\n",
    "        one_dimensional_cells_mean = torch.nanmean(x_1, dim=0)\n",
    "        one_dimensional_cells_mean[torch.isnan(one_dimensional_cells_mean)] = 0\n",
    "        zero_dimensional_cells_mean = torch.nanmean(x_0, dim=0)\n",
    "        zero_dimensional_cells_mean[torch.isnan(zero_dimensional_cells_mean)] = 0\n",
    "        # Return the sum of the averages\n",
    "        return (\n",
    "            two_dimensional_cells_mean\n",
    "            + one_dimensional_cells_mean\n",
    "            + zero_dimensional_cells_mean\n",
    "        )"
   ]
  },
  {
   "cell_type": "code",
   "execution_count": 8,
   "metadata": {
    "ExecuteTime": {
     "end_time": "2023-05-31T09:13:56.672913561Z",
     "start_time": "2023-05-31T09:13:56.667986426Z"
    }
   },
   "outputs": [
    {
     "name": "stdout",
     "output_type": "stream",
     "text": [
      "The dimension of input features on nodes, edges and faces are: 6, 10 and 5.\n"
     ]
    }
   ],
   "source": [
    "in_channels_0 = x_0s[0].shape[-1]\n",
    "in_channels_1 = x_1s[0].shape[-1]\n",
    "in_channels_2 = 5\n",
    "num_classes = 2\n",
    "print(\n",
    "    f\"The dimension of input features on nodes, edges and faces are: {in_channels_0}, {in_channels_1} and {in_channels_2}.\"\n",
    ")\n",
    "model = Network(in_channels_0, in_channels_1, in_channels_2, num_classes, n_layers=2)\n",
    "model = model.to(device)"
   ]
  },
  {
   "cell_type": "code",
   "execution_count": 9,
   "metadata": {},
   "outputs": [
    {
     "data": {
      "text/plain": [
       "Network(\n",
       "  (base_model): CCXN(\n",
       "    (layers): ModuleList(\n",
       "      (0-1): 2 x CCXNLayer(\n",
       "        (conv_0_to_0): Conv()\n",
       "        (conv_1_to_2): Conv()\n",
       "      )\n",
       "    )\n",
       "  )\n",
       "  (lin_0): Linear(in_features=6, out_features=2, bias=True)\n",
       "  (lin_1): Linear(in_features=10, out_features=2, bias=True)\n",
       "  (lin_2): Linear(in_features=5, out_features=2, bias=True)\n",
       ")"
      ]
     },
     "execution_count": 9,
     "metadata": {},
     "output_type": "execute_result"
    }
   ],
   "source": [
    "model"
   ]
  },
  {
   "cell_type": "markdown",
   "metadata": {},
   "source": [
    "# Train the Neural Network\n",
    "\n",
    "We specify the model, initialize loss, and specify an optimizer. We first try it without any attention mechanism."
   ]
  },
  {
   "cell_type": "code",
   "execution_count": 10,
   "metadata": {
    "ExecuteTime": {
     "end_time": "2023-05-31T09:19:40.411845803Z",
     "start_time": "2023-05-31T09:19:40.408861921Z"
    }
   },
   "outputs": [],
   "source": [
    "crit = torch.nn.CrossEntropyLoss()\n",
    "opt = torch.optim.Adam(model.parameters(), lr=0.01)\n",
    "loss_fn = torch.nn.MSELoss()"
   ]
  },
  {
   "cell_type": "markdown",
   "metadata": {},
   "source": [
    "We split the dataset into train and test sets."
   ]
  },
  {
   "cell_type": "code",
   "execution_count": 11,
   "metadata": {
    "ExecuteTime": {
     "end_time": "2023-05-31T09:19:41.150933630Z",
     "start_time": "2023-05-31T09:19:41.146986990Z"
    }
   },
   "outputs": [],
   "source": [
    "test_size = 0.2\n",
    "x_0_train, x_0_test = train_test_split(x_0s, test_size=test_size, shuffle=False)\n",
    "x_1_train, x_1_test = train_test_split(x_1s, test_size=test_size, shuffle=False)\n",
    "incidence_2_t_train, incidence_2_t_test = train_test_split(\n",
    "    incidence_2_t_list, test_size=test_size, shuffle=False\n",
    ")\n",
    "adjacency_0_train, adjacency_0_test = train_test_split(\n",
    "    adjacency_0_list, test_size=test_size, shuffle=False\n",
    ")\n",
    "y_train, y_test = train_test_split(ys, test_size=test_size, shuffle=False)"
   ]
  },
  {
   "cell_type": "markdown",
   "metadata": {},
   "source": [
    "We train the CCXN using low amount of epochs: we keep training minimal for the purpose of rapid testing."
   ]
  },
  {
   "cell_type": "code",
   "execution_count": 12,
   "metadata": {
    "ExecuteTime": {
     "end_time": "2023-05-31T09:19:42.918836083Z",
     "start_time": "2023-05-31T09:19:42.114801039Z"
    }
   },
   "outputs": [
    {
     "name": "stdout",
     "output_type": "stream",
     "text": [
      "Epoch:2, Train Loss: 83.8803 Test Loss: 72.8717\n"
     ]
    },
    {
     "name": "stderr",
     "output_type": "stream",
     "text": [
      "/Users/gbg141/Documents/TopoProjectX/TopoModelX/venv_modelx/lib/python3.11/site-packages/torch/nn/modules/loss.py:536: UserWarning: Using a target size (torch.Size([])) that is different to the input size (torch.Size([2])). This will likely lead to incorrect results due to broadcasting. Please ensure they have the same size.\n",
      "  return F.mse_loss(input, target, reduction=self.reduction)\n"
     ]
    },
    {
     "name": "stdout",
     "output_type": "stream",
     "text": [
      "Epoch:4, Train Loss: 80.8463 Test Loss: 74.7231\n",
      "Epoch:6, Train Loss: 77.9684 Test Loss: 75.5384\n",
      "Epoch:8, Train Loss: 75.5704 Test Loss: 76.0005\n",
      "Epoch:10, Train Loss: 73.3453 Test Loss: 78.1194\n"
     ]
    }
   ],
   "source": [
    "test_interval = 2\n",
    "num_epochs = 10\n",
    "for epoch_i in range(1, num_epochs + 1):\n",
    "    epoch_loss = []\n",
    "    model.train()\n",
    "    for x_0, x_1, incidence_2_t, adjacency_0, y in zip(\n",
    "        x_0_train,\n",
    "        x_1_train,\n",
    "        incidence_2_t_train,\n",
    "        adjacency_0_train,\n",
    "        y_train,\n",
    "        strict=True,\n",
    "    ):\n",
    "        x_0, x_1, y = (\n",
    "            torch.tensor(x_0).float().to(device),\n",
    "            torch.tensor(x_1).float().to(device),\n",
    "            torch.tensor(y).float().to(device),\n",
    "        )\n",
    "        incidence_2_t, adjacency_0 = (\n",
    "            incidence_2_t.float().to(device),\n",
    "            adjacency_0.float().to(device),\n",
    "        )\n",
    "        opt.zero_grad()\n",
    "        y_hat = model(x_0, x_1, adjacency_0, incidence_2_t)\n",
    "        loss = loss_fn(y_hat, y)\n",
    "        loss.backward()\n",
    "        opt.step()\n",
    "        epoch_loss.append(loss.item())\n",
    "\n",
    "    if epoch_i % test_interval == 0:\n",
    "        with torch.no_grad():\n",
    "            train_mean_loss = np.mean(epoch_loss)\n",
    "            for x_0, x_1, incidence_2_t, adjacency_0, y in zip(\n",
    "                x_0_test,\n",
    "                x_1_test,\n",
    "                incidence_2_t_test,\n",
    "                adjacency_0_test,\n",
    "                y_test,\n",
    "                strict=True,\n",
    "            ):\n",
    "                x_0, x_1, y = (\n",
    "                    torch.tensor(x_0).float().to(device),\n",
    "                    torch.tensor(x_1).float().to(device),\n",
    "                    torch.tensor(y).float().to(device),\n",
    "                )\n",
    "                incidence_2_t, adjacency_0 = (\n",
    "                    incidence_2_t.float().to(device),\n",
    "                    adjacency_0.float().to(device),\n",
    "                )\n",
    "                y_hat = model(x_0, x_1, adjacency_0, incidence_2_t)\n",
    "                test_loss = loss_fn(y_hat, y)\n",
    "            print(\n",
    "                f\"Epoch:{epoch_i}, Train Loss: {train_mean_loss:.4f} Test Loss: {test_loss:.4f}\",\n",
    "                flush=True,\n",
    "            )"
   ]
  },
  {
   "cell_type": "markdown",
   "metadata": {},
   "source": [
    "# Train the Neural Network with Attention\n"
   ]
  },
  {
   "cell_type": "markdown",
   "metadata": {},
   "source": [
    "Now we create a new neural network, that uses the attention mechanism."
   ]
  },
  {
   "cell_type": "code",
   "execution_count": 13,
   "metadata": {
    "ExecuteTime": {
     "end_time": "2023-05-31T09:20:01.334080388Z",
     "start_time": "2023-05-31T09:20:01.303035409Z"
    }
   },
   "outputs": [],
   "source": [
    "model = Network(\n",
    "    in_channels_0, in_channels_1, in_channels_2, num_classes, n_layers=2, att=True\n",
    ")\n",
    "model = model.to(device)\n",
    "crit = torch.nn.CrossEntropyLoss()\n",
    "opt = torch.optim.Adam(model.parameters(), lr=0.01)\n",
    "loss_fn = torch.nn.MSELoss()"
   ]
  },
  {
   "cell_type": "markdown",
   "metadata": {},
   "source": [
    "We run the training for this neural network:"
   ]
  },
  {
   "cell_type": "markdown",
   "metadata": {},
   "source": [
    "**Note: The number of epochs below have been kept low to facilitate debugging and testing. Real use cases should likely require more epochs.**"
   ]
  },
  {
   "cell_type": "code",
   "execution_count": 14,
   "metadata": {
    "ExecuteTime": {
     "end_time": "2023-05-31T09:21:57.205551344Z",
     "start_time": "2023-05-31T09:21:56.886478285Z"
    }
   },
   "outputs": [
    {
     "name": "stdout",
     "output_type": "stream",
     "text": [
      "Epoch:2, Train Loss: 86.7494 Test Loss: 81.5152\n",
      "Epoch:4, Train Loss: 79.9747 Test Loss: 85.7426\n",
      "Epoch:6, Train Loss: 76.6452 Test Loss: 89.2596\n",
      "Epoch:8, Train Loss: 74.2124 Test Loss: 88.7206\n",
      "Epoch:10, Train Loss: 72.5803 Test Loss: 87.3506\n"
     ]
    }
   ],
   "source": [
    "test_interval = 2\n",
    "num_epochs = 10\n",
    "for epoch_i in range(1, num_epochs + 1):\n",
    "    epoch_loss = []\n",
    "    model.train()\n",
    "    for x_0, x_1, incidence_2_t, adjacency_0, y in zip(\n",
    "        x_0_train,\n",
    "        x_1_train,\n",
    "        incidence_2_t_train,\n",
    "        adjacency_0_train,\n",
    "        y_train,\n",
    "        strict=True,\n",
    "    ):\n",
    "        x_0, x_1, y = (\n",
    "            torch.tensor(x_0).float().to(device),\n",
    "            torch.tensor(x_1).float().to(device),\n",
    "            torch.tensor(y).float().to(device),\n",
    "        )\n",
    "        incidence_2_t, adjacency_0 = (\n",
    "            incidence_2_t.float().to(device),\n",
    "            adjacency_0.float().to(device),\n",
    "        )\n",
    "        opt.zero_grad()\n",
    "        y_hat = model(x_0, x_1, adjacency_0, incidence_2_t)\n",
    "        loss = loss_fn(y_hat, y)\n",
    "        loss.backward()\n",
    "        opt.step()\n",
    "        epoch_loss.append(loss.item())\n",
    "\n",
    "    if epoch_i % test_interval == 0:\n",
    "        with torch.no_grad():\n",
    "            train_mean_loss = np.mean(epoch_loss)\n",
    "            for x_0, x_1, incidence_2_t, adjacency_0, y in zip(\n",
    "                x_0_test,\n",
    "                x_1_test,\n",
    "                incidence_2_t_test,\n",
    "                adjacency_0_test,\n",
    "                y_test,\n",
    "                strict=True,\n",
    "            ):\n",
    "                x_0, x_1, y = (\n",
    "                    torch.tensor(x_0).float().to(device),\n",
    "                    torch.tensor(x_1).float().to(device),\n",
    "                    torch.tensor(y).float().to(device),\n",
    "                )\n",
    "                incidence_2_t, adjacency_0 = (\n",
    "                    incidence_2_t.float().to(device),\n",
    "                    adjacency_0.float().to(device),\n",
    "                )\n",
    "                y_hat = model(x_0, x_1, adjacency_0, incidence_2_t)\n",
    "                test_loss = loss_fn(y_hat, y)\n",
    "            print(\n",
    "                f\"Epoch:{epoch_i}, Train Loss: {train_mean_loss:.4f} Test Loss: {test_loss:.4f}\",\n",
    "                flush=True,\n",
    "            )"
   ]
  },
  {
   "cell_type": "code",
   "execution_count": null,
   "metadata": {},
   "outputs": [],
   "source": []
  }
 ],
 "metadata": {
  "kernelspec": {
   "display_name": "venv_modelx",
   "language": "python",
   "name": "python3"
  },
  "language_info": {
   "codemirror_mode": {
    "name": "ipython",
    "version": 3
   },
   "file_extension": ".py",
   "mimetype": "text/x-python",
   "name": "python",
   "nbconvert_exporter": "python",
   "pygments_lexer": "ipython3",
   "version": "3.11.3"
  }
 },
 "nbformat": 4,
 "nbformat_minor": 4
}<|MERGE_RESOLUTION|>--- conflicted
+++ resolved
@@ -4,7 +4,6 @@
    "cell_type": "markdown",
    "metadata": {},
    "source": [
-    "\n",
     "# Train a Convolutional Cell Complex Network (CCXN)\n",
     "\n",
     "We create and train a simplified version of the CCXN originally proposed in [Hajij et. al : Cell Complex Neural Networks (2020)](https://arxiv.org/pdf/2010.00743.pdf).\n",
@@ -49,13 +48,6 @@
   },
   {
    "cell_type": "code",
-   "execution_count": 1,
-   "metadata": {
-    "ExecuteTime": {
-     "end_time": "2023-05-31T09:06:36.009880829Z",
-     "start_time": "2023-05-31T09:06:34.285257706Z"
-    }
-   },
    "outputs": [],
    "source": [
     "import numpy as np\n",
@@ -66,50 +58,37 @@
     "from topomodelx.nn.cell.ccxn import CCXN\n",
     "from topomodelx.utils.sparse import from_sparse\n",
     "\n",
-<<<<<<< HEAD
-    "torch.manual_seed(0)"
-=======
     "torch.manual_seed(0)\n",
-    "np.random.seed(0)\n",
     "\n",
     "%load_ext autoreload\n",
     "%autoreload 2"
->>>>>>> a158cbfb
-   ]
-  },
-  {
-   "cell_type": "markdown",
-   "metadata": {},
+   ],
+   "metadata": {
+    "collapsed": false
+   }
+  },
+  {
+   "cell_type": "markdown",
    "source": [
     "If GPU's are available, we will make use of them. Otherwise, this will run on CPU."
-   ]
-  },
-  {
-   "cell_type": "code",
-   "execution_count": 2,
-   "metadata": {
-    "ExecuteTime": {
-     "end_time": "2023-05-31T09:13:53.006542411Z",
-     "start_time": "2023-05-31T09:13:52.963074076Z"
-    }
-   },
-   "outputs": [
-    {
-     "name": "stdout",
-     "output_type": "stream",
-     "text": [
-      "cpu\n"
-     ]
-    }
-   ],
+   ],
+   "metadata": {
+    "collapsed": false
+   }
+  },
+  {
+   "cell_type": "code",
+   "outputs": [],
    "source": [
     "device = torch.device(\"cuda\" if torch.cuda.is_available() else \"cpu\")\n",
     "print(device)"
-   ]
-  },
-  {
-   "cell_type": "markdown",
-   "metadata": {},
+   ],
+   "metadata": {
+    "collapsed": false
+   }
+  },
+  {
+   "cell_type": "markdown",
    "source": [
     "# Pre-processing\n",
     "\n",
@@ -120,23 +99,14 @@
     "We also retrieve:\n",
     "- input signals `x_0` and `x_1` on the nodes (0-cells) and edges (1-cells) for each complex: these will be the model's inputs,\n",
     "- a scalar classification label `y` associated to the cell complex."
-   ]
-  },
-  {
-   "cell_type": "code",
-   "execution_count": 3,
-   "metadata": {},
-   "outputs": [
-    {
-     "name": "stdout",
-     "output_type": "stream",
-     "text": [
-      "Loading shrec 16 small dataset...\n",
-      "\n",
-      "done!\n"
-     ]
-    }
-   ],
+   ],
+   "metadata": {
+    "collapsed": false
+   }
+  },
+  {
+   "cell_type": "code",
+   "outputs": [],
    "source": [
     "shrec, _ = datasets.mesh.shrec_16(size=\"small\")\n",
     "\n",
@@ -147,23 +117,14 @@
     "\n",
     "ys = shrec[\"label\"]\n",
     "simplexes = shrec[\"complexes\"]"
-   ]
-  },
-  {
-   "cell_type": "code",
-   "execution_count": 4,
-   "metadata": {},
-   "outputs": [
-    {
-     "name": "stdout",
-     "output_type": "stream",
-     "text": [
-      "The 6th simplicial complex has 252 nodes with features of dimension 6.\n",
-      "The 6th simplicial complex has 750 edges with features of dimension 10.\n",
-      "The 6th simplicial complex has 500 faces with features of dimension 7.\n"
-     ]
-    }
-   ],
+   ],
+   "metadata": {
+    "collapsed": false
+   }
+  },
+  {
+   "cell_type": "code",
+   "outputs": [],
    "source": [
     "i_complex = 6\n",
     "print(\n",
@@ -175,23 +136,26 @@
     "print(\n",
     "    f\"The {i_complex}th simplicial complex has {x_2s[i_complex].shape[0]} faces with features of dimension {x_2s[i_complex].shape[1]}.\"\n",
     ")"
-   ]
-  },
-  {
-   "cell_type": "markdown",
-   "metadata": {},
+   ],
+   "metadata": {
+    "collapsed": false
+   }
+  },
+  {
+   "cell_type": "markdown",
    "source": [
     "## Lift into cell complex domain and define neighborhood structures ##\n",
     "\n",
     "We lift each simplicial complex into a cell complex.\n",
     "\n",
     "Then, we retrieve the neighborhood structures (i.e. their representative matrices) that we will use to send messges on each cell complex. In the case of this architecture, we need the adjacency matrix $A_{\\uparrow, 0}$ and the coboundary matrix $B_2^T$ of each cell complex."
-   ]
-  },
-  {
-   "cell_type": "code",
-   "execution_count": 5,
-   "metadata": {},
+   ],
+   "metadata": {
+    "collapsed": false
+   }
+  },
+  {
+   "cell_type": "code",
    "outputs": [],
    "source": [
     "cc_list = []\n",
@@ -207,27 +171,14 @@
     "    adjacency_0 = from_sparse(adjacency_0)\n",
     "    incidence_2_t_list.append(incidence_2_t)\n",
     "    adjacency_0_list.append(adjacency_0)"
-   ]
-  },
-  {
-   "cell_type": "code",
-   "execution_count": 6,
-   "metadata": {
-    "ExecuteTime": {
-     "end_time": "2023-05-31T09:13:55.832585216Z",
-     "start_time": "2023-05-31T09:13:55.815448708Z"
-    }
-   },
-   "outputs": [
-    {
-     "name": "stdout",
-     "output_type": "stream",
-     "text": [
-      "The 6th cell complex has an incidence_2_t matrix of shape torch.Size([500, 750]).\n",
-      "The 6th cell complex has an adjacency_0 matrix of shape torch.Size([252, 252]).\n"
-     ]
-    }
-   ],
+   ],
+   "metadata": {
+    "collapsed": false
+   }
+  },
+  {
+   "cell_type": "code",
+   "outputs": [],
    "source": [
     "i_complex = 6\n",
     "print(\n",
@@ -236,21 +187,24 @@
     "print(\n",
     "    f\"The {i_complex}th cell complex has an adjacency_0 matrix of shape {adjacency_0_list[i_complex].shape}.\"\n",
     ")"
-   ]
-  },
-  {
-   "cell_type": "markdown",
-   "metadata": {},
+   ],
+   "metadata": {
+    "collapsed": false
+   }
+  },
+  {
+   "cell_type": "markdown",
    "source": [
     "# Create the Neural Network\n",
     "\n",
     "Using the CCXNLayer class, we create a neural network with stacked layers."
-   ]
-  },
-  {
-   "cell_type": "code",
-   "execution_count": 7,
-   "metadata": {},
+   ],
+   "metadata": {
+    "collapsed": false
+   }
+  },
+  {
+   "cell_type": "code",
    "outputs": [],
    "source": [
     "class Network(torch.nn.Module):\n",
@@ -295,26 +249,14 @@
     "            + one_dimensional_cells_mean\n",
     "            + zero_dimensional_cells_mean\n",
     "        )"
-   ]
-  },
-  {
-   "cell_type": "code",
-   "execution_count": 8,
-   "metadata": {
-    "ExecuteTime": {
-     "end_time": "2023-05-31T09:13:56.672913561Z",
-     "start_time": "2023-05-31T09:13:56.667986426Z"
-    }
-   },
-   "outputs": [
-    {
-     "name": "stdout",
-     "output_type": "stream",
-     "text": [
-      "The dimension of input features on nodes, edges and faces are: 6, 10 and 5.\n"
-     ]
-    }
-   ],
+   ],
+   "metadata": {
+    "collapsed": false
+   }
+  },
+  {
+   "cell_type": "code",
+   "outputs": [],
    "source": [
     "in_channels_0 = x_0s[0].shape[-1]\n",
     "in_channels_1 = x_1s[0].shape[-1]\n",
@@ -325,81 +267,55 @@
     ")\n",
     "model = Network(in_channels_0, in_channels_1, in_channels_2, num_classes, n_layers=2)\n",
     "model = model.to(device)"
-   ]
-  },
-  {
-   "cell_type": "code",
-   "execution_count": 9,
-   "metadata": {},
-   "outputs": [
-    {
-     "data": {
-      "text/plain": [
-       "Network(\n",
-       "  (base_model): CCXN(\n",
-       "    (layers): ModuleList(\n",
-       "      (0-1): 2 x CCXNLayer(\n",
-       "        (conv_0_to_0): Conv()\n",
-       "        (conv_1_to_2): Conv()\n",
-       "      )\n",
-       "    )\n",
-       "  )\n",
-       "  (lin_0): Linear(in_features=6, out_features=2, bias=True)\n",
-       "  (lin_1): Linear(in_features=10, out_features=2, bias=True)\n",
-       "  (lin_2): Linear(in_features=5, out_features=2, bias=True)\n",
-       ")"
-      ]
-     },
-     "execution_count": 9,
-     "metadata": {},
-     "output_type": "execute_result"
-    }
-   ],
+   ],
+   "metadata": {
+    "collapsed": false
+   }
+  },
+  {
+   "cell_type": "code",
+   "outputs": [],
    "source": [
     "model"
-   ]
-  },
-  {
-   "cell_type": "markdown",
-   "metadata": {},
+   ],
+   "metadata": {
+    "collapsed": false
+   }
+  },
+  {
+   "cell_type": "markdown",
    "source": [
     "# Train the Neural Network\n",
     "\n",
     "We specify the model, initialize loss, and specify an optimizer. We first try it without any attention mechanism."
-   ]
-  },
-  {
-   "cell_type": "code",
-   "execution_count": 10,
-   "metadata": {
-    "ExecuteTime": {
-     "end_time": "2023-05-31T09:19:40.411845803Z",
-     "start_time": "2023-05-31T09:19:40.408861921Z"
-    }
-   },
+   ],
+   "metadata": {
+    "collapsed": false
+   }
+  },
+  {
+   "cell_type": "code",
    "outputs": [],
    "source": [
     "crit = torch.nn.CrossEntropyLoss()\n",
     "opt = torch.optim.Adam(model.parameters(), lr=0.01)\n",
     "loss_fn = torch.nn.MSELoss()"
-   ]
-  },
-  {
-   "cell_type": "markdown",
-   "metadata": {},
+   ],
+   "metadata": {
+    "collapsed": false
+   }
+  },
+  {
+   "cell_type": "markdown",
    "source": [
     "We split the dataset into train and test sets."
-   ]
-  },
-  {
-   "cell_type": "code",
-   "execution_count": 11,
-   "metadata": {
-    "ExecuteTime": {
-     "end_time": "2023-05-31T09:19:41.150933630Z",
-     "start_time": "2023-05-31T09:19:41.146986990Z"
-    }
-   },
+   ],
+   "metadata": {
+    "collapsed": false
+   }
+  },
+  {
+   "cell_type": "code",
    "outputs": [],
    "source": [
     "test_size = 0.2\n",
@@ -412,51 +328,23 @@
     "    adjacency_0_list, test_size=test_size, shuffle=False\n",
     ")\n",
     "y_train, y_test = train_test_split(ys, test_size=test_size, shuffle=False)"
-   ]
-  },
-  {
-   "cell_type": "markdown",
-   "metadata": {},
+   ],
+   "metadata": {
+    "collapsed": false
+   }
+  },
+  {
+   "cell_type": "markdown",
    "source": [
     "We train the CCXN using low amount of epochs: we keep training minimal for the purpose of rapid testing."
-   ]
-  },
-  {
-   "cell_type": "code",
-   "execution_count": 12,
-   "metadata": {
-    "ExecuteTime": {
-     "end_time": "2023-05-31T09:19:42.918836083Z",
-     "start_time": "2023-05-31T09:19:42.114801039Z"
-    }
-   },
-   "outputs": [
-    {
-     "name": "stdout",
-     "output_type": "stream",
-     "text": [
-      "Epoch:2, Train Loss: 83.8803 Test Loss: 72.8717\n"
-     ]
-    },
-    {
-     "name": "stderr",
-     "output_type": "stream",
-     "text": [
-      "/Users/gbg141/Documents/TopoProjectX/TopoModelX/venv_modelx/lib/python3.11/site-packages/torch/nn/modules/loss.py:536: UserWarning: Using a target size (torch.Size([])) that is different to the input size (torch.Size([2])). This will likely lead to incorrect results due to broadcasting. Please ensure they have the same size.\n",
-      "  return F.mse_loss(input, target, reduction=self.reduction)\n"
-     ]
-    },
-    {
-     "name": "stdout",
-     "output_type": "stream",
-     "text": [
-      "Epoch:4, Train Loss: 80.8463 Test Loss: 74.7231\n",
-      "Epoch:6, Train Loss: 77.9684 Test Loss: 75.5384\n",
-      "Epoch:8, Train Loss: 75.5704 Test Loss: 76.0005\n",
-      "Epoch:10, Train Loss: 73.3453 Test Loss: 78.1194\n"
-     ]
-    }
-   ],
+   ],
+   "metadata": {
+    "collapsed": false
+   }
+  },
+  {
+   "cell_type": "code",
+   "outputs": [],
    "source": [
     "test_interval = 2\n",
     "num_epochs = 10\n",
@@ -513,31 +401,31 @@
     "                f\"Epoch:{epoch_i}, Train Loss: {train_mean_loss:.4f} Test Loss: {test_loss:.4f}\",\n",
     "                flush=True,\n",
     "            )"
-   ]
-  },
-  {
-   "cell_type": "markdown",
-   "metadata": {},
+   ],
+   "metadata": {
+    "collapsed": false
+   }
+  },
+  {
+   "cell_type": "markdown",
    "source": [
     "# Train the Neural Network with Attention\n"
-   ]
-  },
-  {
-   "cell_type": "markdown",
-   "metadata": {},
+   ],
+   "metadata": {
+    "collapsed": false
+   }
+  },
+  {
+   "cell_type": "markdown",
    "source": [
     "Now we create a new neural network, that uses the attention mechanism."
-   ]
-  },
-  {
-   "cell_type": "code",
-   "execution_count": 13,
-   "metadata": {
-    "ExecuteTime": {
-     "end_time": "2023-05-31T09:20:01.334080388Z",
-     "start_time": "2023-05-31T09:20:01.303035409Z"
-    }
-   },
+   ],
+   "metadata": {
+    "collapsed": false
+   }
+  },
+  {
+   "cell_type": "code",
    "outputs": [],
    "source": [
     "model = Network(\n",
@@ -547,44 +435,32 @@
     "crit = torch.nn.CrossEntropyLoss()\n",
     "opt = torch.optim.Adam(model.parameters(), lr=0.01)\n",
     "loss_fn = torch.nn.MSELoss()"
-   ]
-  },
-  {
-   "cell_type": "markdown",
-   "metadata": {},
+   ],
+   "metadata": {
+    "collapsed": false
+   }
+  },
+  {
+   "cell_type": "markdown",
    "source": [
     "We run the training for this neural network:"
-   ]
-  },
-  {
-   "cell_type": "markdown",
-   "metadata": {},
+   ],
+   "metadata": {
+    "collapsed": false
+   }
+  },
+  {
+   "cell_type": "markdown",
    "source": [
     "**Note: The number of epochs below have been kept low to facilitate debugging and testing. Real use cases should likely require more epochs.**"
-   ]
-  },
-  {
-   "cell_type": "code",
-   "execution_count": 14,
-   "metadata": {
-    "ExecuteTime": {
-     "end_time": "2023-05-31T09:21:57.205551344Z",
-     "start_time": "2023-05-31T09:21:56.886478285Z"
-    }
-   },
-   "outputs": [
-    {
-     "name": "stdout",
-     "output_type": "stream",
-     "text": [
-      "Epoch:2, Train Loss: 86.7494 Test Loss: 81.5152\n",
-      "Epoch:4, Train Loss: 79.9747 Test Loss: 85.7426\n",
-      "Epoch:6, Train Loss: 76.6452 Test Loss: 89.2596\n",
-      "Epoch:8, Train Loss: 74.2124 Test Loss: 88.7206\n",
-      "Epoch:10, Train Loss: 72.5803 Test Loss: 87.3506\n"
-     ]
-    }
-   ],
+   ],
+   "metadata": {
+    "collapsed": false
+   }
+  },
+  {
+   "cell_type": "code",
+   "outputs": [],
    "source": [
     "test_interval = 2\n",
     "num_epochs = 10\n",
@@ -641,7 +517,10 @@
     "                f\"Epoch:{epoch_i}, Train Loss: {train_mean_loss:.4f} Test Loss: {test_loss:.4f}\",\n",
     "                flush=True,\n",
     "            )"
-   ]
+   ],
+   "metadata": {
+    "collapsed": false
+   }
   },
   {
    "cell_type": "code",
@@ -653,7 +532,7 @@
  ],
  "metadata": {
   "kernelspec": {
-   "display_name": "venv_modelx",
+   "display_name": "Python 3.9.6 64-bit",
    "language": "python",
    "name": "python3"
   },
@@ -668,6 +547,11 @@
    "nbconvert_exporter": "python",
    "pygments_lexer": "ipython3",
    "version": "3.11.3"
+  },
+  "vscode": {
+   "interpreter": {
+    "hash": "31f2aee4e71d21fbe5cf8b01ff0e069b9275f58929596ceb00d14d90e3e16cd6"
+   }
   }
  },
  "nbformat": 4,
