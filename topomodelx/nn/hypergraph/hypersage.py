--- conflicted
+++ resolved
@@ -31,31 +31,13 @@
 
         self.layers = torch.nn.ModuleList(
             HyperSAGELayer(
-<<<<<<< HEAD
-                in_channels=in_channels,
+                in_channels=in_channels if i == 0 else hidden_channels,
                 out_channels=hidden_channels,
                 alpha=alpha,
-=======
-                in_channels=in_channels if i == 0 else hidden_channels,
-                out_channels=hidden_channels,
->>>>>>> 27e97ea0
                 **kwargs,
             )
             for i in range(n_layers)
         )
-<<<<<<< HEAD
-        for _ in range(1, n_layers):
-            layers.append(
-                HyperSAGELayer(
-                    in_channels=hidden_channels,
-                    out_channels=hidden_channels,
-                    alpha=alpha,
-                    **kwargs,
-                )
-            )
-        self.layers = torch.nn.ModuleList(layers)
-=======
->>>>>>> 27e97ea0
 
     def forward(self, x_0, incidence):
         """Forward computation through layers, then linear layer, then global max pooling.
