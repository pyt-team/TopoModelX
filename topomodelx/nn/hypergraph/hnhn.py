"""HNHN class."""

import torch

from topomodelx.nn.hypergraph.hnhn_layer import HNHNLayer


class HNHN(torch.nn.Module):
    """Hypergraph Networks with Hyperedge Neurons [1]_. Implementation for multiclass node classification.

    Parameters
    ----------
    in_channels : int
        Dimension of the input features.
    hidden_channels : int
        Dimension of the hidden features.
    incidence_1 : torch.sparse, shape = (n_nodes, n_edges)
        Incidence matrix mapping edges to nodes (B_1).
<<<<<<< HEAD
=======
    n_classes : int
        Number of classes.
>>>>>>> e5e835ea
    n_layers : int
        Number of HNHN message passing layers.

    References
    ----------
    .. [1] Dong, Sawin, Bengio.
        HNHN: hypergraph networks with hyperedge neurons.
        Graph Representation Learning and Beyond Workshop at ICML 2020.
        https://grlplus.github.io/papers/40.pdf
    """

    def __init__(
        self, 
        in_channels, 
        hidden_channels, 
        incidence_1,  
        n_layers=2
    ):
        super().__init__()

        layers = []
        layers.append(
                HNHNLayer(
                    in_channels=in_channels,
                    hidden_channels=hidden_channels,
                    incidence_1=incidence_1,
                )
            )
        for _ in range(n_layers - 1):
            layers.append(
                HNHNLayer(
                    in_channels=hidden_channels,
                    hidden_channels=hidden_channels,
                    incidence_1=incidence_1,
                )
            )
        self.layers = torch.nn.ModuleList(layers)


    def forward(self, x_0):
        """Forward computation.

        Parameters
        ----------
        x_0 : torch.Tensor, shape = (n_nodes, channels_node)
            Hypernode features.

<<<<<<< HEAD
        incidence_1 : torch.Tensor, shape = (n_nodes, n_edges)
            Boundary matrix of rank 1.

        Returns
        -------
        x_0 : torch.Tensor
            Output node features.
        x_1 : torch.Tensor
            Output hyperedge features.
=======
        x_1 : torch.Tensor, shape = (n_nodes, channels_edge)
            Hyperedge features.

        Returns
        -------
        logits : torch.Tensor, shape = (n_nodes, n_classes)
            The predicted node logits
        classes : torch.Tensor, shape = (n_nodes)
            The predicted node class
        """
        for layer in self.layers:
            x_0, x_1 = layer(x_0, x_1)
        logits = self.linear(x_0)
        classes = torch.softmax(logits, -1).argmax(-1)
        return logits, classes


class HNHNNetwork(torch.nn.Module):
    """Hypergraph Networks with Hyperedge Neurons. Implementation for multiclass node classification.

    Parameters
    ----------
    channels_node : int
        Dimension of node features.
    channels_edge : int
        Dimension of edge features.
    incidence_1 : torch.sparse
        Incidence matrix mapping edges to nodes (B_1).
        shape=[n_nodes, n_edges]
    n_classes : int
        Number of classes.
    n_layers : int
        Number of HNHN message passing layers.
    """

    def __init__(
        self, channels_node, channels_edge, incidence_1, n_classes, n_layers=2
    ):
        super().__init__()
        self.layers = torch.nn.ModuleList(
            [
                HNHNLayer(
                    channels_node=channels_node,
                    channels_edge=channels_edge,
                    incidence_1=incidence_1,
                )
                for _ in range(n_layers)
            ]
        )
        self.linear = torch.nn.Linear(channels_node, n_classes)

    def forward(self, x_0, x_1):
        """Forward computation.

        Parameters
        ----------
        x_0 : torch.Tensor, shape = [n_nodes, channels_node]
            Hypernode features.
        x_1 : torch.Tensor, shape = [n_nodes, channels_edge]
            Hyperedge features.

        Returns
        -------
        logits : torch.Tensor, shape = [n_nodes, n_classes]
            The predicted node logits
        classes : torch.Tensor, shape = [n_nodes]
            The predicted node class.
>>>>>>> e5e835ea
        """
        
        for layer in self.layers:
            x_0, x_1 = layer(x_0)
        
        return x_0, x_1



# class HNHNNetwork(torch.nn.Module):
#     """Hypergraph Networks with Hyperedge Neurons. Implementation for multiclass node classification.

#     Parameters
#     ----------
#     channels_node : int
#         Dimension of node features.
#     channels_edge : int
#         Dimension of edge features.
#     incidence_1 : torch.sparse
#         Incidence matrix mapping edges to nodes (B_1).
#         shape=[n_nodes, n_edges]
#     n_classes: int
#         Number of classes
#     n_layers : int
#         Number of HNHN message passing layers.
#     """

#     def __init__(
#         self, channels_node, channels_edge, incidence_1, n_classes, n_layers=2
#     ):
#         super().__init__()
#         self.layers = torch.nn.ModuleList(
#             [
#                 HNHNLayer(
#                     channels_node=channels_node,
#                     channels_edge=channels_edge,
#                     incidence_1=incidence_1,
#                 )
#                 for _ in range(n_layers)
#             ]
#         )
#         self.linear = torch.nn.Linear(channels_node, n_classes)

#     def forward(self, x_0, x_1):
#         """Forward computation.

#         Parameters
#         ----------
#         x_0 : torch.Tensor
#             shape = [n_nodes, channels_node]
#             Hypernode features.

#         x_1 : torch.Tensor
#             shape = [n_nodes, channels_edge]
#             Hyperedge features.

#         incidence_1 : torch.Tensor
#             shape = [n_nodes, n_edges]
#             Boundary matrix of rank 1.

#         Returns
#         -------
#         x_0 : torch.Tensor
#             Output node features.
#         x_1 : torch.Tensor
#             Output hyperedge features.
#         """
        
#         for layer in self.layers:
#             x_0, x_1 = layer(x_0, x_1)
        
#         return x_0, x_1<|MERGE_RESOLUTION|>--- conflicted
+++ resolved
@@ -16,11 +16,6 @@
         Dimension of the hidden features.
     incidence_1 : torch.sparse, shape = (n_nodes, n_edges)
         Incidence matrix mapping edges to nodes (B_1).
-<<<<<<< HEAD
-=======
-    n_classes : int
-        Number of classes.
->>>>>>> e5e835ea
     n_layers : int
         Number of HNHN message passing layers.
 
@@ -68,7 +63,6 @@
         x_0 : torch.Tensor, shape = (n_nodes, channels_node)
             Hypernode features.
 
-<<<<<<< HEAD
         incidence_1 : torch.Tensor, shape = (n_nodes, n_edges)
             Boundary matrix of rank 1.
 
@@ -78,144 +72,9 @@
             Output node features.
         x_1 : torch.Tensor
             Output hyperedge features.
-=======
-        x_1 : torch.Tensor, shape = (n_nodes, channels_edge)
-            Hyperedge features.
-
-        Returns
-        -------
-        logits : torch.Tensor, shape = (n_nodes, n_classes)
-            The predicted node logits
-        classes : torch.Tensor, shape = (n_nodes)
-            The predicted node class
-        """
-        for layer in self.layers:
-            x_0, x_1 = layer(x_0, x_1)
-        logits = self.linear(x_0)
-        classes = torch.softmax(logits, -1).argmax(-1)
-        return logits, classes
-
-
-class HNHNNetwork(torch.nn.Module):
-    """Hypergraph Networks with Hyperedge Neurons. Implementation for multiclass node classification.
-
-    Parameters
-    ----------
-    channels_node : int
-        Dimension of node features.
-    channels_edge : int
-        Dimension of edge features.
-    incidence_1 : torch.sparse
-        Incidence matrix mapping edges to nodes (B_1).
-        shape=[n_nodes, n_edges]
-    n_classes : int
-        Number of classes.
-    n_layers : int
-        Number of HNHN message passing layers.
-    """
-
-    def __init__(
-        self, channels_node, channels_edge, incidence_1, n_classes, n_layers=2
-    ):
-        super().__init__()
-        self.layers = torch.nn.ModuleList(
-            [
-                HNHNLayer(
-                    channels_node=channels_node,
-                    channels_edge=channels_edge,
-                    incidence_1=incidence_1,
-                )
-                for _ in range(n_layers)
-            ]
-        )
-        self.linear = torch.nn.Linear(channels_node, n_classes)
-
-    def forward(self, x_0, x_1):
-        """Forward computation.
-
-        Parameters
-        ----------
-        x_0 : torch.Tensor, shape = [n_nodes, channels_node]
-            Hypernode features.
-        x_1 : torch.Tensor, shape = [n_nodes, channels_edge]
-            Hyperedge features.
-
-        Returns
-        -------
-        logits : torch.Tensor, shape = [n_nodes, n_classes]
-            The predicted node logits
-        classes : torch.Tensor, shape = [n_nodes]
-            The predicted node class.
->>>>>>> e5e835ea
         """
         
         for layer in self.layers:
             x_0, x_1 = layer(x_0)
         
-        return x_0, x_1
-
-
-
-# class HNHNNetwork(torch.nn.Module):
-#     """Hypergraph Networks with Hyperedge Neurons. Implementation for multiclass node classification.
-
-#     Parameters
-#     ----------
-#     channels_node : int
-#         Dimension of node features.
-#     channels_edge : int
-#         Dimension of edge features.
-#     incidence_1 : torch.sparse
-#         Incidence matrix mapping edges to nodes (B_1).
-#         shape=[n_nodes, n_edges]
-#     n_classes: int
-#         Number of classes
-#     n_layers : int
-#         Number of HNHN message passing layers.
-#     """
-
-#     def __init__(
-#         self, channels_node, channels_edge, incidence_1, n_classes, n_layers=2
-#     ):
-#         super().__init__()
-#         self.layers = torch.nn.ModuleList(
-#             [
-#                 HNHNLayer(
-#                     channels_node=channels_node,
-#                     channels_edge=channels_edge,
-#                     incidence_1=incidence_1,
-#                 )
-#                 for _ in range(n_layers)
-#             ]
-#         )
-#         self.linear = torch.nn.Linear(channels_node, n_classes)
-
-#     def forward(self, x_0, x_1):
-#         """Forward computation.
-
-#         Parameters
-#         ----------
-#         x_0 : torch.Tensor
-#             shape = [n_nodes, channels_node]
-#             Hypernode features.
-
-#         x_1 : torch.Tensor
-#             shape = [n_nodes, channels_edge]
-#             Hyperedge features.
-
-#         incidence_1 : torch.Tensor
-#             shape = [n_nodes, n_edges]
-#             Boundary matrix of rank 1.
-
-#         Returns
-#         -------
-#         x_0 : torch.Tensor
-#             Output node features.
-#         x_1 : torch.Tensor
-#             Output hyperedge features.
-#         """
-        
-#         for layer in self.layers:
-#             x_0, x_1 = layer(x_0, x_1)
-        
-#         return x_0, x_1+        return x_0, x_1