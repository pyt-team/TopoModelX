"""AllSetTransformer Layer Module."""
from typing import Literal

import torch
import torch.nn.functional as F
from torch import nn

from topomodelx.base.message_passing import MessagePassing


class AllSetTransformerLayer(nn.Module):
    r"""
    Implementation of the AllSetTransformer Layer proposed in [1]_.

    Parameters
    ----------
    in_channels : int
        Dimension of the input features.
    hidden_channels : int
        Dimension of the hidden features.
    heads : int, default=4
        Number of attention heads.
    number_queries : int, default=1
        Number of queries.
    dropout : float, optional
        Dropout probability.
    mlp_num_layers : int, default=1
        Number of layers in the MLP.
    mlp_activation : callable or None, optional
        Activation function in the MLP.
    mlp_dropout : float, optional
        Dropout probability in the MLP.
    mlp_norm : str or None, optional
        Type of layer normalization in the MLP.

    References
    ----------
    .. [1] Chien, Pan, Peng and Milenkovic.
        You are AllSet: a multiset function framework for hypergraph neural networks.
        ICLR 2022.
        https://arxiv.org/abs/2106.13264
    """

    def __init__(
        self,
        in_channels,
        hidden_channels,
        heads: int = 4,
        number_queries: int = 1,
        dropout: float = 0.0,
        mlp_num_layers: int = 1,
        mlp_activation=nn.ReLU,
        mlp_dropout: float = 0.0,
        mlp_norm=None,
    ) -> None:
        super().__init__()

        if heads <= 0:
            raise ValueError(f"heads ({heads}) must be positive")

        if mlp_num_layers <= 0:
            raise ValueError(f"mlp_num_layers ({mlp_num_layers}) must be positive")

        if (hidden_channels % heads) != 0:
            raise ValueError(
                f"hidden_channels ({hidden_channels}) must be divisible by heads ({heads})"
            )

        self.dropout = dropout

        self.vertex2edge = AllSetTransformerBlock(
            in_channels=in_channels,
            hidden_channels=hidden_channels,
            dropout=dropout,
            heads=heads,
            number_queries=number_queries,
            mlp_num_layers=mlp_num_layers,
            mlp_activation=mlp_activation,
            mlp_dropout=mlp_dropout,
            mlp_norm=mlp_norm,
        )

        self.edge2vertex = AllSetTransformerBlock(
            in_channels=hidden_channels,
            hidden_channels=hidden_channels,
            dropout=dropout,
            heads=heads,
            number_queries=number_queries,
            mlp_num_layers=mlp_num_layers,
            mlp_activation=mlp_activation,
            mlp_dropout=mlp_dropout,
            mlp_norm=mlp_norm,
        )

    def reset_parameters(self) -> None:
        """Reset parameters."""
        self.vertex2edge.reset_parameters()
        self.edge2vertex.reset_parameters()

    def forward(self, x_0, incidence_1):
        r"""Forward computation.

        Vertex to edge:

        .. math::
            \begin{align*}
                &🟧 \quad m_{\rightarrow z}^{(\rightarrow 1)}
                    = AGG_{y \in \\mathcal{B}(z)} (h_y^{t, (0)}, h_z^{t,(1)}) \quad \text{with attention}\\
                &🟦 \quad h_z^{t+1,(1)}
                    = \text{LN}(m_{\rightarrow z}^{(\rightarrow 1)} + \text{MLP}(m_{\rightarrow z}^{(\rightarrow 1)} ))
            \end{align*}

        Edge to vertex:

        .. math::
            \begin{align*}
                &🟧 \quad m_{\rightarrow x}^{(\rightarrow 0)}
                    = AGG_{z \in \mathcal{C}(x)} (h_z^{t+1,(1)}, h_x^{t,(0)}) \quad \text{with attention}\\
                &🟦 \quad h_x^{t+1,(0)}
                    = \text{LN}(m_{\rightarrow x}^{(\rightarrow 0)} + \text{MLP}(m_{\rightarrow x}^{(\rightarrow 0)} ))
            \end{align*}

        Parameters
        ----------
        x_0 : torch.Tensor, shape = (n_nodes, channels)
            Node input features.
        incidence_1 : torch.sparse, shape = (n_nodes, n_hyperedges)
            Incidence matrix :math:`B_1` mapping hyperedges to nodes.

        Returns
        -------
<<<<<<< HEAD
        x_0 : torch.Tensor
            Output node features.
        x_1 : torch.Tensor
            Output hyperedge features.
=======
        torch.Tensor
            Output features.
>>>>>>> e5e835ea
        """
        if x_0.shape[-2] != incidence_1.shape[-2]:
            raise ValueError(
                f"Shape of incidence matrix ({incidence_1.shape}) does not have the correct number of nodes ({x_0.shape[0]})."
            )

        x_1 = F.relu(self.vertex2edge(x_0, incidence_1.transpose(1, 0)))
        x_1 = F.dropout(x_1, p=self.dropout, training=self.training)

        x_0 = F.relu(self.edge2vertex(x_1, incidence_1))
        x_0 = F.dropout(x_0, p=self.dropout, training=self.training)

        return x_0, x_1


class AllSetTransformerBlock(nn.Module):
    r"""
    AllSetTransformer Block Module.

    A module for AllSet Transformer block in a bipartite graph.

    Parameters
    ----------
    in_channels : int
        Dimension of the input features.
    hidden_channels : int
        Dimension of the hidden features.
    heads : int, default=4
        Number of attention heads.
    number_queries : int, default=1
        Number of queries.
    dropout : float, optional
        Dropout probability.
    mlp_num_layers : int, default=1
        Number of layers in the MLP.
    mlp_activation : callable or None, optional
        Activation function in the MLP.
    mlp_dropout : float, optional
        Dropout probability in the MLP.
    mlp_norm : str or None, optional
        Type of layer normalization in the MLP.
    initialization : Literal["xavier_uniform", "xavier_normal"], default="xavier_uniform"
        Initialization method.
    """

    def __init__(
        self,
        in_channels,
        hidden_channels,
        heads: int = 4,
        number_queries: int = 1,
        dropout: float = 0.0,
        mlp_num_layers: int = 1,
        mlp_activation=None,
        mlp_dropout: float = 0.0,
        mlp_norm=None,
        initialization: Literal["xavier_uniform", "xavier_normal"] = "xavier_uniform",
    ) -> None:
        super().__init__()

        self.in_channels = in_channels
        self.hidden_channels = hidden_channels
        self.heads = heads
        self.number_queries = number_queries
        self.dropout = dropout

        # For neighbor nodes (source side, key)
        self.multihead_att = MultiHeadAttention(
            in_channels=self.in_channels,
            hidden_channels=hidden_channels // heads,
            heads=self.heads,
            number_queries=number_queries,
            initialization=initialization,
        )

        self.mlp = MLP(
            in_channels=self.hidden_channels,
            hidden_channels=[self.hidden_channels] * mlp_num_layers,
            norm_layer=mlp_norm,
            activation_layer=mlp_activation,
            dropout=mlp_dropout,
        )

        self.ln0 = nn.LayerNorm(self.hidden_channels)
        self.ln1 = nn.LayerNorm(self.hidden_channels)

        self.reset_parameters()

    def reset_parameters(self) -> None:
        r"""Reset learnable parameters."""
        self.multihead_att.reset_parameters()
        self.ln0.reset_parameters()
        self.ln1.reset_parameters()
        if hasattr(self.mlp, "reset_parameters") and callable(
            self.mlp.reset_parameters
        ):
            self.mlp.reset_parameters()

    def forward(self, x_source, neighborhood):
        """Forward computation.

        Parameters
        ----------
        x_source : Tensor, shape = (…, n_source_cells, in_channels)
            Inputer features.
        neighborhood : torch.sparse, shape = (n_target_cells, n_source_cells)
            Neighborhood matrix.

        Returns
        -------
        x_message_on_target :
            Output sum over features on target cells.
        """
        neighborhood = neighborhood.coalesce()
        self.target_index_i, self.source_index_j = neighborhood.indices()

        # Obtain MH from Eq(7) in AllSet paper [1]
        x_message_on_target = self.multihead_att(x_source, neighborhood)

        # Obtain Y from Eq(8) in AllSet paper [1]
        # Skip-connection (broadcased)
        x_message_on_target = x_message_on_target + self.multihead_att.Q_weight

        # Permute: n,h,q,c -> n,q,h,c
        x_message_on_target = x_message_on_target.permute(0, 2, 1, 3)
        x_message_on_target = self.ln0(
            x_message_on_target.reshape(-1, self.number_queries, self.hidden_channels)
        )

        # Obtain LN(Y+FF(Y)) in Eq(8) in AllSet paper [1]
        x_message_on_target = self.ln1(
            x_message_on_target + F.relu(self.mlp(x_message_on_target))
        )

        return x_message_on_target.sum(dim=1)


class MultiHeadAttention(MessagePassing):
    """Computes the multi-head attention mechanism (QK^T)V of transformer-based architectures.

    MH module from Eq(7) in AllSet paper [1]_.

    Parameters
    ----------
    in_channels : int
        Dimension of input features.
    hidden_channels : int
        Dimension of hidden features.
    aggr_norm : bool, default=False
        Whether to normalize the aggregated message by the neighborhood size.
    update_func : str or None, optional
        Update method to apply to message.
    heads : int, default=4
        Number of attention heads.
    number_queries : int, default=1
        Number of queries.
    initialization : Literal["xavier_uniform", "xavier_normal"], default="xavier_uniform"
        Initialization method.
    initialization_gain : float, default=1.414
        Gain factor for initialization.
    """

    def __init__(
        self,
        in_channels,
        hidden_channels,
        aggr_norm: bool = False,
        update_func=None,
        heads: int = 4,
        number_queries: int = 1,
        initialization: Literal["xavier_uniform", "xavier_normal"] = "xavier_uniform",
        initialization_gain: float = 1.414,
    ) -> None:
        super().__init__(
            att=True,
            initialization=initialization,
            initialization_gain=initialization_gain,
        )

        self.in_channels = in_channels
        self.hidden_channels = hidden_channels

        self.aggr_norm = aggr_norm
        self.update_func = update_func

        self.heads = heads
        self.number_queries = number_queries

        self.K_weight = torch.nn.Parameter(
            torch.randn(self.heads, self.in_channels, self.hidden_channels)
        )
        self.Q_weight = torch.nn.Parameter(
            torch.randn(self.heads, self.number_queries, self.hidden_channels)
        )
        self.V_weight = torch.nn.Parameter(
            torch.randn(self.heads, self.in_channels, self.hidden_channels)
        )

    def reset_parameters(self):
        r"""Reset learnable parameters."""
        if self.initialization == "xavier_uniform":
            torch.nn.init.xavier_uniform_(self.K_weight, gain=self.initialization_gain)
            torch.nn.init.xavier_uniform_(self.Q_weight, gain=self.initialization_gain)
            torch.nn.init.xavier_uniform_(self.V_weight, gain=self.initialization_gain)

        elif self.initialization == "xavier_normal":
            torch.nn.init.xavier_normal_(self.K_weight, gain=self.initialization_gain)
            torch.nn.init.xavier_normal_(self.Q_weight, gain=self.initialization_gain)
            torch.nn.init.xavier_normal_(self.V_weight, gain=self.initialization_gain)

        else:
            raise RuntimeError(
                "Initialization method not recognized. "
                "Should be either xavier_uniform or xavier_normal."
            )

    def attention(self, x_source, neighborhood):
        """Compute (QK^T) of transformer-based architectures.

        Parameters
        ----------
        x_source : torch.Tensor, shape = (n_source_cells, in_channels)
            Input features on source cells.
            Assumes that all source cells have the same rank r.
        neighborhood : torch.sparse, shape = (n_target_cells, n_source_cells)
            Neighborhood matrix.

        Returns
        -------
        torch.Tensor, shape = (n_target_cells, heads, number_queries, n_source_cells)
            Attention weights: one scalar per message between a source and a target cell.
        """
        x_K = torch.matmul(x_source, self.K_weight)
        alpha = torch.matmul(self.Q_weight, x_K.transpose(1, 2))
        expanded_alpha = torch.sparse_coo_tensor(
            indices=neighborhood.indices(),
            values=alpha.permute(*torch.arange(alpha.ndim - 1, -1, -1))[
                self.source_index_j
            ],
            size=[
                neighborhood.shape[0],
                neighborhood.shape[1],
                alpha.shape[1],
                alpha.shape[0],
            ],
        )
        alpha_soft = (
            torch.sparse.softmax(expanded_alpha, dim=1).to_dense().transpose(1, 3)
        )
        return alpha_soft

    def forward(self, x_source, neighborhood):
        """Forward pass.

        Computes (QK^T)V attention mechanism of transformer-based architectures.
        Module MH from Eq (7) in AllSet paper [1]_.

        Parameters
        ----------
        x_source : Tensor, shape = (..., n_source_cells, in_channels)
            Input features on source cells.
            Assumes that all source cells have the same rank r.
        neighborhood : torch.sparse, shape = (n_target_cells, n_source_cells)
            Neighborhood matrix.

        Returns
        -------
        Tensor, shape = (..., n_target_cells, out_channels)
            Output features on target cells.
            Assumes that all target cells have the same rank s.
        """
        # Transformer-based attention mechanism
        neighborhood = neighborhood.coalesce()
        self.target_index_i, self.source_index_j = neighborhood.indices()
        attention_values = self.attention(x_source, neighborhood)

        x_message = torch.matmul(x_source, self.V_weight)
        x_message_on_target = torch.matmul(attention_values, x_message)

        return x_message_on_target


class MLP(nn.Sequential):
    """MLP Module.

    A module for a multi-layer perceptron (MLP).

    Parameters
    ----------
    in_channels : int
        Dimension of the input features.
    hidden_channels : list of int
        List of dimensions of the hidden features.
    norm_layer : callable or None, optional
        Type of layer normalization.
    activation_layer : callable or None, optional
        Type of activation function.
    dropout : float, optional
        Dropout probability.
    inplace : bool, default=False
        Whether to do the operation in-place.
    bias : bool, default=False
        Whether to add bias.
    """

    def __init__(
        self,
        in_channels,
        hidden_channels,
        norm_layer=None,
        activation_layer=torch.nn.ReLU,
        dropout: float = 0.0,
        inplace: bool | None = None,
        bias: bool = False,
    ) -> None:
        params = {} if inplace is None else {"inplace": inplace}
        layers: list[nn.Module] = []
        in_dim = in_channels
        for hidden_dim in hidden_channels[:-1]:
            layers.append(nn.Linear(in_dim, hidden_dim, bias=bias))
            if norm_layer is not None:
                layers.append(norm_layer(hidden_dim))
            layers.append(activation_layer(**params))
            layers.append(nn.Dropout(dropout, **params))
            in_dim = hidden_dim

        layers.append(nn.Linear(in_dim, hidden_channels[-1], bias=bias))
        layers.append(nn.Dropout(dropout, **params))

        super().__init__(*layers)<|MERGE_RESOLUTION|>--- conflicted
+++ resolved
@@ -129,15 +129,10 @@
 
         Returns
         -------
-<<<<<<< HEAD
         x_0 : torch.Tensor
             Output node features.
         x_1 : torch.Tensor
             Output hyperedge features.
-=======
-        torch.Tensor
-            Output features.
->>>>>>> e5e835ea
         """
         if x_0.shape[-2] != incidence_1.shape[-2]:
             raise ValueError(
