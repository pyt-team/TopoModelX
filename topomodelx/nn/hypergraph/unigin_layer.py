"""Implementation of UniGIN layer from Huang et. al.: UniGNN: a Unified Framework for Graph and Hypergraph Neural Networks."""
import torch


class UniGINLayer(torch.nn.Module):
    """Layer of UniGIN.

    Implementation of UniGIN layer proposed in [1]_.

    Parameters
    ----------
    in_channels : int
        Dimension of input features.
    eps : float
        Constant in GIN Update equation.
    train_eps : bool
        Whether to make eps a trainable parameter.

    References
    ----------
    .. [1] Huang and Yang.
        UniGNN: a unified framework for graph and hypergraph neural networks.
        IJCAI 2021.
        https://arxiv.org/pdf/2105.00956.pdf
    .. [2] Papillon, Sanborn, Hajij, Miolane.
        Equations of topological neural networks (2023).
        https://github.com/awesome-tnns/awesome-tnns/
    .. [3] Papillon, Sanborn, Hajij, Miolane.
        Architectures of topological deep learning: a survey on topological neural networks (2023).
        https://arxiv.org/abs/2304.10031
    """

    def __init__(
        self,
        in_channels,
        eps: float = 0.,
        train_eps: bool = False,
    ) -> None:
        super().__init__()
        
        self.initial_eps = eps
        if train_eps:
            self.eps = torch.nn.Parameter(torch.Tensor([eps]))
        else:
            self.register_buffer("eps", torch.Tensor([eps]))
        
        self.linear = torch.nn.Linear(in_channels, in_channels)

    def forward(self, x_0, incidence_1):
        r"""[1]_ initially proposed the forward pass.

        Its equations are given in [2]_ and graphically illustrated in [3]_.

        The forward pass of this layer is composed of three steps.

        1. Every hyper-edge sums up the features of its constituent edges:

        ..  math::
            \begin{align*}
            &🟥 \quad m_{y \rightarrow z}^{(0 \rightarrow 1)}  = B_1^T \cdot h_y^{t, (0)}\\
            &🟧 \quad m_z^{(0 \rightarrow 1)}  = \sum_{y \in \mathcal{B}(z)} m_{y \rightarrow z}^{(0 \rightarrow 1)}\\
            \end{align*}

        2. The message to the nodes is the sum of the messages from the incident hyper-edges.

        .. math::
            \begin{align*}
            &🟥 \quad m_{z \rightarrow x}^{(1 \rightarrow 0)}  = B_1 \cdot m_z^{(0 \rightarrow 1)}\\
            &🟧 \quad m_{x}^{(1\rightarrow0)}  = \sum_{z \in \mathcal{C}(x)} m_{z \rightarrow x}^{(1\rightarrow0)}\\
            \end{align*}

        3. The node features are then updated using the GIN update equation:

        .. math::
            \begin{align*}
            &🟩 \quad m_x^{(0)}  = m_{x}^{(1\rightarrow0)}\\
            &🟦 \quad h_x^{t+1,(0)}  = \Theta^t \cdot ((1+\eps)\cdot h_x^{t,(0)}+m_x^{(0)})
            \end{align*}

        Parameters
        ----------
        x_0 : torch.Tensor, shape = (n_nodes, in_channels)
            Input features on the nodes of the hypergraph.
        incidence_1 : torch.sparse, shape = (n_nodes, n_edges)
            Incidence matrix mapping edges to nodes (B_1).

        Returns
        -------
<<<<<<< HEAD
        x_0 : torch.Tensor
            Output node features.
        x_1 : torch.Tensor
            Output hyperedge features.
=======
        torch.Tensor, shape = (n_nodes, out_channels)
            Output features on the nodes of the hypergraph.
>>>>>>> e5e835ea
        """
        incidence_1_transpose = incidence_1.to_dense().T.to_sparse()
        # First pass fills in features of edges by adding features of constituent nodes
        x_1 = torch.sparse.mm(incidence_1_transpose.float(), x_0)
        # Second pass fills in features of nodes by adding features of the incident edges
        m_1_0 = torch.sparse.mm(incidence_1.float(), x_1)
        # Update node features using GIN update equation
        x_0 = self.linear((1 + self.eps) * x_0 + m_1_0)
        return (x_0, x_1)<|MERGE_RESOLUTION|>--- conflicted
+++ resolved
@@ -86,15 +86,10 @@
 
         Returns
         -------
-<<<<<<< HEAD
         x_0 : torch.Tensor
             Output node features.
         x_1 : torch.Tensor
             Output hyperedge features.
-=======
-        torch.Tensor, shape = (n_nodes, out_channels)
-            Output features on the nodes of the hypergraph.
->>>>>>> e5e835ea
         """
         incidence_1_transpose = incidence_1.to_dense().T.to_sparse()
         # First pass fills in features of edges by adding features of constituent nodes
