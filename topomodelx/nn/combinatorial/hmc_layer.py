--- conflicted
+++ resolved
@@ -5,15 +5,10 @@
 import torch.nn.functional as F
 from typing import List
 
-<<<<<<< HEAD
-=======
 class HMCLayer(torch.nn.Module):
     # TODO: Check attention protocol. Also, put correctly x_target in the forward method.
     def __init__(self, in_channels: List[int], intermediate_channels : List[int], out_channels: List[int]):
->>>>>>> a9d15766
 
-class HMCLayer(torch.nn.Module):
-    def __init__(self, in_channels: List[int], intermediate_channels: List[int], out_channels: List[int]):
         super().__init__()
         assert len(in_channels) == 3 and len(intermediate_channels) == 3 and len(out_channels) == 3
         in_channels_0, in_channels_1, in_channels_2 = in_channels
@@ -53,7 +48,9 @@
 
         self.aggr = Aggregation(aggr_func="sum", update_func="sigmoid")
 
+
         def forward(x_0, x_1, x_2, adjacence_0, adjacence_1, coadjacence_2, incidence_1, incidence_2):
+
             incidence_1_transpose = incidence_1.to_dense().T.to_sparse()
             incidence_2_transpose = incidence_2.to_dense().T.to_sparse()
 
@@ -63,7 +60,7 @@
             x_1_level1 = self.aggr([self.conv_level1_0_to_1(x_0, incidence_1_transpose),
                                     self.conv_level1_2_to_1(x_2, incidence_2)])
 
-            x_2_level1 = self.conv_level1_1_to_2(x_1, incidence_2_transpose)
+            x_2_level1 = self.conv_level1_1_to_2(x_1,incidence_2_transpose)
 
             x_0_level2 = self.conv_level2_0_to_0(x_0_level1, adjacence_0)
 
