"""Simplicial Attention Network (SAN) implementation for binary edge classification."""
import torch

from topomodelx.nn.simplicial.san_layer import SANLayer


class SAN(torch.nn.Module):
    """Simplicial Attention Network (SAN) implementation for binary edge classification.

    Parameters
    ----------
    in_channels : int
        Dimension of input features.
    hidden_channels : int
        Dimension of hidden features.
    out_channels : int
        Dimension of output features.
    n_filters : int, default = 2
        Approximation order for simplicial filters.
    order_harmonic : int, default = 5
        Approximation order for harmonic convolution.
    epsilon_harmonic : float, default = 1e-1
        Epsilon value for harmonic convolution.
    n_layers : int, default = 2
        Number of message passing layers.
    """

    def __init__(
        self,
        in_channels,
        hidden_channels,
        out_channels=None,
        n_filters=2,
        order_harmonic=5,
        epsilon_harmonic=1e-1,
        n_layers=2,
    ):
        super().__init__()

        self.in_channels = in_channels
        self.hidden_channels = hidden_channels
        self.out_channels = (
            out_channels if out_channels is not None else hidden_channels
        )
        self.n_filters = n_filters
        self.order_harmonic = order_harmonic
        self.epsilon_harmonic = epsilon_harmonic

        if n_layers == 1:
            self.layers = [
                SANLayer(
                    in_channels=self.in_channels,
                    out_channels=self.out_channels,
                    n_filters=self.n_filters,
                )
            ]
        else:
            self.layers = [
                SANLayer(
                    in_channels=self.in_channels,
                    out_channels=self.hidden_channels,
                    n_filters=self.n_filters,
                )
            ]
            for _ in range(n_layers - 2):
                self.layers.append(
                    SANLayer(
                        in_channels=self.hidden_channels,
                        out_channels=self.hidden_channels,
                        n_filters=self.n_filters,
                    )
                )
            self.layers.append(
                SANLayer(
                    in_channels=self.hidden_channels,
                    out_channels=self.out_channels,
                    n_filters=self.n_filters,
                )
            )
        self.layers = torch.nn.ModuleList(self.layers)

    def compute_projection_matrix(self, laplacian):
        """Compute the projection matrix.

        The matrix is used to calculate the harmonic component in SAN layers.

        Parameters
        ----------
        laplacian : torch.Tensor, shape = (n_edges, n_edges)
            Hodge laplacian of rank 1.

        Returns
        -------
        torch.Tensor, shape = (n_edges, n_edges)
            Projection matrix.
        """
<<<<<<< HEAD
        projection_mat = (
            torch.eye(laplacian.shape[0]) - self.epsilon_harmonic * laplacian
        )
        return torch.linalg.matrix_power(projection_mat, self.order_harmonic)
=======
        eye = torch.eye(laplacian.shape[0]).to(laplacian.device)
        projection_mat = eye - self.epsilon_harmonic * laplacian
        projection_mat = torch.linalg.matrix_power(projection_mat, self.order_harmonic)
        return projection_mat
>>>>>>> a158cbfb

    def forward(self, x, laplacian_up, laplacian_down):
        """Forward computation.

        Parameters
        ----------
        x : torch.Tensor, shape = (n_nodes, channels_in)
            Node features.
        laplacian_up : torch.Tensor, shape = (n_edges, n_edges)
            Upper laplacian of rank 1.
        laplacian_down : torch.Tensor, shape = (n_edges, n_edges)
            Down laplacian of rank 1.

        Returns
        -------
        torch.Tensor, shape = (n_edges, out_channels)
            Final hidden representations of edges.
        """
        # Compute the projection matrix for the harmonic component
        laplacian = laplacian_up + laplacian_down
        projection_mat = self.compute_projection_matrix(laplacian)

        # Forward computation
        for layer in self.layers:
            x = layer(x, laplacian_up, laplacian_down, projection_mat)
        return x<|MERGE_RESOLUTION|>--- conflicted
+++ resolved
@@ -94,17 +94,9 @@
         torch.Tensor, shape = (n_edges, n_edges)
             Projection matrix.
         """
-<<<<<<< HEAD
-        projection_mat = (
-            torch.eye(laplacian.shape[0]) - self.epsilon_harmonic * laplacian
-        )
-        return torch.linalg.matrix_power(projection_mat, self.order_harmonic)
-=======
         eye = torch.eye(laplacian.shape[0]).to(laplacian.device)
         projection_mat = eye - self.epsilon_harmonic * laplacian
-        projection_mat = torch.linalg.matrix_power(projection_mat, self.order_harmonic)
-        return projection_mat
->>>>>>> a158cbfb
+        return torch.linalg.matrix_power(projection_mat, self.order_harmonic)
 
     def forward(self, x, laplacian_up, laplacian_down):
         """Forward computation.
