"""CAN class."""

import torch
import torch.nn.functional as F

from topomodelx.nn.cell.can_layer import CANLayer, MultiHeadLiftLayer, PoolLayer


class CAN(torch.nn.Module):
    """CAN (Cell Attention Network) [1]_ module for graph classification.

    Parameters
    ----------
    in_channels_0 : int
        Number of input channels for the node-level input.
    in_channels_1 : int
        Number of input channels for the edge-level input.
    out_channels : int
        Number of output channels.
    dropout : float, optional
        Dropout probability. Default is 0.5.
    heads : int, optional
        Number of attention heads. Default is 2.
    concat : bool, optional
        Whether to concatenate the output channels of attention heads. Default is True.
    skip_connection : bool, optional
        Whether to use skip connections. Default is True.
    att_activation : torch.nn.Module, optional
        Activation function for attention mechanism. Default is torch.nn.LeakyReLU(0.2).
    n_layers : int, default=2
        Number of CAN layers.
    att_lift : bool, default=True
        Whether to apply a lift the signal from node-level to edge-level input.
    k_pool : float, default=0.5
        The pooling ratio i.e, the fraction of r-cells to keep after the pooling operation.

    References
    ----------
    .. [1] Giusti, Battiloro, Testa, Di Lorenzo, Sardellitti and Barbarossa.
        Cell attention networks (2022).
        Paper: https://arxiv.org/pdf/2209.08179.pdf
        Repository: https://github.com/lrnzgiusti/can
    """

    def __init__(
        self,
        in_channels_0,
        in_channels_1,
        out_channels,
        dropout=0.5,
        heads=2,
        concat=True,
        skip_connection=True,
        att_activation=None,
        n_layers=2,
        att_lift=True,
        k_pool=0.5,
    ):
        super().__init__()

        if att_activation is None:
            att_activation = torch.nn.LeakyReLU(0.2)

        if att_lift:
            self.lift_layer = MultiHeadLiftLayer(
                in_channels_0=in_channels_0,
                heads=in_channels_0,
                signal_lift_dropout=0.5,
            )
            in_channels_1 = in_channels_1 + in_channels_0

        layers = []

        layers.append(
            CANLayer(
                in_channels=in_channels_1,
                out_channels=out_channels,
                heads=heads,
                concat=concat,
                skip_connection=skip_connection,
                att_activation=att_activation,
                aggr_func="sum",
                update_func="relu",
            )
        )

        for _ in range(n_layers - 1):
            layers.append(
                CANLayer(
                    in_channels=out_channels * heads,
                    out_channels=out_channels,
                    dropout=dropout,
                    heads=heads,
                    concat=concat,
                    skip_connection=skip_connection,
                    att_activation=att_activation,
                    aggr_func="sum",
                    update_func="relu",
                )
            )

            layers.append(
                PoolLayer(
                    k_pool=k_pool,
                    in_channels_0=out_channels * heads,
                    signal_pool_activation=torch.nn.Sigmoid(),
                    readout=True,
                )
            )

        self.layers = torch.nn.ModuleList(layers)

    def forward(
        self, x_0, x_1, neighborhood_0_to_0, lower_neighborhood, upper_neighborhood
    ):
        """Forward pass.

        Parameters
        ----------
        x_0 : torch.Tensor, shape = (n_nodes, in_channels_0)
            Input features on the nodes (0-cells).
        x_1 : torch.Tensor, shape = (n_edges, in_channels_1)
            Input features on the edges (1-cells).
        neighborhood_0_to_0 : torch.Tensor, shape = (n_nodes, n_nodes)
            Neighborhood matrix from nodes to nodes.
        lower_neighborhood : torch.Tensor, shape = (-, -)
            Lower Neighbourhood matrix.
        upper_neighborhood : torch.Tensor, shape = (-, -)
            Upper neighbourhood matrix.

        Returns
        -------
        torch.Tensor, shape = (num_pooled_edges, heads * out_channels)
            Final hidden representations of pooled edges.
        """
        if hasattr(self, "lift_layer"):
            x_1 = self.lift_layer(x_0, neighborhood_0_to_0, x_1)

        for layer in self.layers:
            if isinstance(layer, PoolLayer):
                x_1, lower_neighborhood, upper_neighborhood = layer(
                    x_1, lower_neighborhood, upper_neighborhood
                )
            else:
                x_1 = layer(x_1, lower_neighborhood, upper_neighborhood)
                x_1 = F.dropout(x_1, p=0.5, training=self.training)

<<<<<<< HEAD
        # max pooling over all nodes in each graph
        x = x_1.max(dim=0)[0]

        # Feed-Foward Neural Network to predict the graph label
        return self.lin_1(torch.nn.functional.relu(self.lin_0(x)))
=======
        return x_1
>>>>>>> a158cbfb
<|MERGE_RESOLUTION|>--- conflicted
+++ resolved
@@ -145,12 +145,4 @@
                 x_1 = layer(x_1, lower_neighborhood, upper_neighborhood)
                 x_1 = F.dropout(x_1, p=0.5, training=self.training)
 
-<<<<<<< HEAD
-        # max pooling over all nodes in each graph
-        x = x_1.max(dim=0)[0]
-
-        # Feed-Foward Neural Network to predict the graph label
-        return self.lin_1(torch.nn.functional.relu(self.lin_0(x)))
-=======
-        return x_1
->>>>>>> a158cbfb
+        return x_1