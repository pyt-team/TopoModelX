<<<<<<< HEAD
"""Test the scatter module."""
=======

"""Test scatter functions."""

import unittest

import torch

from topomodelx.utils.scatter import scatter


class TestScatter(unittest.TestCase):
    
    def test_scatter(self):
    
        tests = [
            {
                'src': [1., 3., 2., 4., 5., 6.],
                'index': [0, 1, 0, 1, 1, 3],
                'sum': [3., 12., 0., 6.],
                'add': [3., 12., 0., 6.],
                'mean': [1.5, 4., 0., 6.],
            },
            {
                'src': [1.,1.,2., 2.],
                'index': [0, 1, 0, 1],
                'sum': [3.,3.],
                'add': [3.,3.],
                'mean': [1.5,1.5],
            },
            {
                'src': [1.,2.,1.,2.,1.,2.,1.,2.],
                'index': [0,0,0,0,1,1,2,2],
                'sum': [6.,3.,3.],
                'add': [6.,3.,3.],
                'mean': [ 1.5 , 1.5, 1.5 ],
            }
        ]
        for scat in ["add","sum","mean"]:
            sc = scatter(scat)
            for i in range(0,len(tests)):
                computed=sc(torch.tensor(tests[i]['src']),
                       torch.tensor(tests[i]['index']),
                       dim=0)
                assert ( torch.all(computed == torch.tensor(tests[i][scat])))
                

if __name__ == "__main__":
    unittest.main()                
>>>>>>> 3a08a72c
<|MERGE_RESOLUTION|>--- conflicted
+++ resolved
@@ -1,19 +1,15 @@
-<<<<<<< HEAD
 """Test the scatter module."""
-=======
-
-"""Test scatter functions."""
-
-import unittest
 
 import torch
 
 from topomodelx.utils.scatter import scatter
 
 
-class TestScatter(unittest.TestCase):
+class TestScatter:
+  """Test the scatter module."""
     
     def test_scatter(self):
+      """Test the scatter function."""
     
         tests = [
             {
@@ -44,9 +40,4 @@
                 computed=sc(torch.tensor(tests[i]['src']),
                        torch.tensor(tests[i]['index']),
                        dim=0)
-                assert ( torch.all(computed == torch.tensor(tests[i][scat])))
-                
-
-if __name__ == "__main__":
-    unittest.main()                
->>>>>>> 3a08a72c
+                assert (torch.all(computed == torch.tensor(tests[i][scat])))